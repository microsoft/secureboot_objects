{
    "be4a1ac7ff36c0faf0c643274a80a5e78d0b2551": {
        "KEKUpdate": "Aava Mobile Oy\\KEKUpdate_Aava_Mobile_Oy_PK1.bin",
        "Certificate": {
            "serial_number": 9374350413945922419,
            "issued_to": "CN=UEFI PK Aava test",
            "issued_by": "CN=UEFI PK Aava test"
        }
    },
    "f2b275e88a170fea01364af397baf44b7f6af804": {
        "KEKUpdate": "Aava Mobile Oy\\KEKUpdate_Aava_Mobile_Oy_PK3.bin",
        "Certificate": {
            "serial_number": 15954205215425819585,
            "issued_to": "CN=uefi_pk",
            "issued_by": "CN=uefi_pk"
        }
    },
    "97b12a139d3858e70de4dc785d4c24767914af04": {
        "KEKUpdate": "Acer\\KEKUpdate_Acer_PK1.bin",
        "Certificate": {
            "serial_number": 122641733746958794800405147146178007508,
            "issued_to": "CN=Acer Platform Key,O=Acer,L=Taipei,ST=TW,C=Taiwan",
            "issued_by": "CN=Acer Root CA,O=Acer,L=Taipei,ST=TW,C=Taiwan"
        }
    },
	"9dbdabc291fb598cb61ac0826b3273b37648b9f4": {
        "KEKUpdate": "Acer\\KEKUpdate_Acer_PK9DBDABC2.bin",
        "Certificate": {
            "serial_number": 12692207746377278411,
            "issued_to": "OU=RD,O=BIOSTAR Microtech International Corp,L=TAIPEI,S=TAIWAN,C=TW",
            "issued_by": "OU=RD,O=BIOSTAR Microtech International Corp,L=TAIPEI,S=TAIWAN,C=TW"
        }
    },
<<<<<<< HEAD
	"6cd7005bdf38b270649ae6ad19ee46c7b040f8c2": {
        "KEKUpdate": "Acer\\KEKUpdate_Acer_PK6CD7005B.bin",
        "Certificate": {
            "serial_number": 18075579020686801877,
            "issued_to": "CN=Acer India,OU=HEAD OFFICE,O=Acer India Private Limited,L=BANGALORE,S=KARNATAKA,C=IN",
            "issued_by": "CN=Acer India,OU=HEAD OFFICE,O=Acer India Private Limited,L=BANGALORE,S=KARNATAKA,C=IN"
        }
    },
=======
>>>>>>> 5ec5560f
    "2f005cebcf48ecc720406c24350113298328f044": {
        "KEKUpdate": "Adlink\\KEKUpdate_Adlink_PK1.bin",
        "Certificate": {
            "serial_number": 10354138424095653498,
            "issued_to": "CN=Dell secure boot platform key 2022,O=Dell Technologies Inc.,L=Portland,ST=California,C=US",
            "issued_by": "CN=Dell secure boot platform key 2022,O=Dell Technologies Inc.,L=Portland,ST=California,C=US"
        }
    },
    "9a3056b5260f628645b4d9ac61aebd8060305c3e": {
        "KEKUpdate": "AMI\\KEKUpdate_AMI_PK1.bin",
        "Certificate": {
            "serial_number": 311049471571107833366183852608530299781,
            "issued_to": "CN=DO NOT TRUST - AMI Test PK",
            "issued_by": "CN=DO NOT TRUST - AMI Test PK"
        }
    },
    "a773113bafaf5129aa83fd0912e95da4fa555f91": {
        "KEKUpdate": "AMI\\KEKUpdate_AMI_PK2.bin",
        "Certificate": {
            "serial_number": 303159637231857848793320531342054676937,
            "issued_to": "CN=DO NOT TRUST - AMI Test PK",
            "issued_by": "CN=DO NOT TRUST - AMI Test PK"
        }
    },
    "6592a50636faf8be9ae74f0f7f8bd744fa44b329": {
        "KEKUpdate": "ASUS\\KEKUpdate_ASUS_PK1.bin",
        "Certificate": {
            "serial_number": 114292504384873184217234472808258943732,
            "issued_to": "CN=DO NOT TRUST - AMI Test PK",
            "issued_by": "CN=DO NOT TRUST - AMI Test PK"
        }
    },
    "2b6ccde909230f89447d8a583d03a432d686faee": {
        "KEKUpdate": "AMI\\KEKUpdate_AMI_PK4.bin",
        "Certificate": {
            "serial_number": 328636982857392377894888040949535814311,
            "issued_to": "CN=DO NOT TRUST - AMI Test PK",
            "issued_by": "CN=DO NOT TRUST - AMI Test PK"
        }
    },
    "e71d30efce55f3cc7184b4d582acd54cef64d231": {
        "KEKUpdate": "ASRock\\KEKUpdate_ASRock_PK1.bin",
        "Certificate": {
            "serial_number": 227455118971754774318305297248476017789,
            "issued_to": "CN=ASRock Inc.",
            "issued_by": "CN=Root Agency"
        }
    },
    "bf90b4eb7bba92f95444d7ba960f0a874d2682ab": {
        "KEKUpdate": "ASRock\\KEKUpdate_ASRock_PK2.bin",
        "Certificate": {
            "serial_number": 183042000599865794425557000203650336511,
            "issued_to": "CN=ASOCK - PK",
            "issued_by": "CN=Root Agency"
        }
    },
    "be7a5fc4b20bd4266d36097d98fd0b47d4b617ed": {
        "KEKUpdate": "ASRock\\KEKUpdate_ASRock_PK3.bin",
        "Certificate": {
            "serial_number": 203221144161597988895584790283070084910,
            "issued_to": "CN=ASRock Rack Inc.",
            "issued_by": "CN=ASRock Rack Inc."
        }
    },
    "e13627fbf64300cc535e7d38a7ef4e8fea11908b": {
        "KEKUpdate": "ASUS\\KEKUpdate_ASUS_PK2.bin",
        "Certificate": {
            "serial_number": 221674430834800138723033447206814876789,
            "issued_to": "CN=Quanta Notebook PK Certificate 2022",
            "issued_by": "CN=Quanta Notebook PK Certificate 2022"
        }
    },
    "b174673b11abb5d048ca1a6c1fb7768767ace48b": {
        "KEKUpdate": "ASUS\\KEKUpdate_ASUS_PK3.bin",
        "Certificate": {
            "serial_number": 308860679464296855361304339908105470090,
            "issued_to": "CN=PEGASW2_PK",
            "issued_by": "CN=PEGASW2_PK"
        }
    },
    "d91870d4ab35916ea281fc62769b22747d0ae30b": {
        "KEKUpdate": "ASUS\\KEKUpdate_ASUS_PK4.bin",
        "Certificate": {
            "serial_number": 88020574576885072118473599259926431314,
            "issued_to": "CN=db_Manufacture20150617",
            "issued_by": "CN=db_Manufacture20150617"
        }
    },
    "6aec08d989c03d1ca0d4adc7af7dafa6da6fc8e4": {
        "KEKUpdate": "ASUS\\KEKUpdate_ASUS_PK5.bin",
        "Certificate": {
            "serial_number": 34863933653705822615884128212163758912,
            "issued_to": "CN=Huaqin NBD2 PlatformKey Certificate",
            "issued_by": "CN=Huaqin NBD2 PlatformKey Certificate"
        }
    },
    "04c223b184ea600a0a6fadb1c172fecc4f8c706d": {
        "KEKUpdate": "ASUS\\KEKUpdate_ASUS_PK6.bin",
        "Certificate": {
            "serial_number": 269562562163302013301106097258493668059,
            "issued_to": "CN=ASUSTeK Notebook PK Certificate",
            "issued_by": "CN=ASUSTeK Notebook PK Certificate"
        }
    },
    "d3295ee0bed3aa7ecea6cff7e2a741729dafc3de": {
        "KEKUpdate": "ASUS\\KEKUpdate_ASUS_PK7.bin",
        "Certificate": {
            "serial_number": 253418242781843273006244302104450099533,
            "issued_to": "CN=HQ Platform Key Certificate",
            "issued_by": "CN=HQ Platform Key Certificate"
        }
    },
    "ecd988462ebc25e7eea79172089ef3fdd1b02497": {
        "KEKUpdate": "ASUS\\KEKUpdate_ASUS_PK8.bin",
        "Certificate": {
            "serial_number": 110667967930225765894262110472865649800,
            "issued_to": "CN=ASUSTeK MotherBoard PK Certificate",
            "issued_by": "CN=ASUSTeK MotherBoard PK Certificate"
        }
    },
    "b0f4706c049a7143c6de32f3ec71891b0a597cb0": {
        "KEKUpdate": "ASUS\\KEKUpdate_ASUS_PK10.bin",
        "Certificate": {
            "serial_number": 219173629044590203280688110637451517277,
            "issued_to": "CN=ASUS PK Certificate",
            "issued_by": "CN=ASUS PK Certificate"
        }
    },
    "440ede47b78d3bab3a9c8fac51a586bcff3df686": {
        "KEKUpdate": "ASUS\\KEKUpdate_ASUS_PK11.bin",
        "Certificate": {
            "serial_number": 202098216466102036148682337213975921468,
            "issued_to": "CN=SIMATIC IPC",
            "issued_by": "CN=SIMATIC IPC"
        }
    },
    "131a78741e5d4152489b838ed8f717fb167d6888": {
        "KEKUpdate": "ASUS\\KEKUpdate_ASUS_PK131A7874.bin",
        "Certificate": {
            "serial_number": 302175829239457839529451592946861809633,
            "issued_to": "CN=ASUSTeK Notebook PK Certificate",
            "issued_by": "CN=ASUSTeK Notebook PK Certificate"
        }
    },
    "eabcb3d43c0f3353f6396e297a8cbc4ef5f2ad39": {
        "KEKUpdate": "ASUS\\KEKUpdate_ASUS_PKEABCB3D4.bin",
        "Certificate": {
            "serial_number": 260199805933469957056129376191946942494,
            "issued_to": "CN=HQ NBD1 PlatformKey Certificate",
            "issued_by": "CN=HQ NBD1 PlatformKey Certificate"
        }
    },
    "21303e44ff724e7ba4a998a8bb87fc7bbca62dd0": {
        "KEKUpdate": "ASUS\\KEKUpdate_ASUS_PK21303E44.bin",
        "Certificate": {
            "serial_number": 286881949182936514409181631885185063042,
            "issued_to": "CN=ASUS Secure Boot PK",
            "issued_by": "CN=ASUS Secure Boot Root CA"
        }
    },
    "b3840dfcf8ab23704e6c5e51ce6f3e38459ef9ac": {
        "KEKUpdate": "ASUS\\KEKUpdate_ASUS_PKB3840DFC.bin",
        "Certificate": {
            "serial_number": 144094376851983441394594762852389863153,
            "issued_to": "CN=DO NOT TRUST - OEM PK",
            "issued_by": "CN=DO NOT TRUST - OEM PK"
        }
    },
    "f77be268ff7cd9691721db46df7405b93fc4ee89": {
        "KEKUpdate": "Attis\\KEKUpdate_Attis_PK1.bin",
        "Certificate": {
            "serial_number": 8986970059477080695280847412545600892,
            "issued_to": "CN=QCI_2017",
            "issued_by": "CN=Root Agency"
        }
    },
    "1ce8e5e9f0674a7e2b6967bcf9dc84116b5b7a69": {
        "KEKUpdate": "Casper Bilgisayar Sistemleri\\KEKUpdate_Casper_Bilgisayar_Sistemleri_PK1.bin",
        "Certificate": {
            "serial_number": 126659830565617930393720070824952224162,
            "issued_to": "CN=CASPER",
            "issued_by": "CN=CASPER"
        }
    },
    "6a936cdbaf119b4b8ecc3f39fe34c2c19a0cc46a": {
        "KEKUpdate": "Epson\\KEKUpdate_Epson_PK2.bin",
        "Certificate": {
            "serial_number": 42073842101931685587739112419028587725,
            "issued_to": "CN=Notebook Certificate",
            "issued_by": "CN=Notebook Certificate"
        }
    },
    "5e5a676bcf908192f18d6d8ad363d34a4a95e6d5": {
        "KEKUpdate": "Epson\\KEKUpdate_Epson_PK4.bin",
        "Certificate": {
            "serial_number": 324437666474620173546144401155487430746,
            "issued_to": "CN=Test Certificate",
            "issued_by": "CN=Test Certificate"
        }
    },
    "4a84ba89ab91c3c3168ffb5756add18bc0d78b6e": {
        "KEKUpdate": "Clevo\\KEKUpdate_Clevo_PK7.bin",
        "Certificate": {
            "serial_number": 171284224893174576451815442396531039944,
            "issued_to": "CN=Test Certificate",
            "issued_by": "CN=Test Certificate"
        }
    },
    "fcd223f7d6e25423ded421473b5a6a5a6fed6f5c": {
        "KEKUpdate": "Clevo\\KEKUpdate_Clevo_PK6.bin",
        "Certificate": {
            "serial_number": 200219257131585959241835946823867429026,
            "issued_to": "CN=Positivo Tecnologia SA Secure Boot PK CO",
            "issued_by": "CN=Positivo Tecnologia SA Secure Boot PK CO"
        }
    },
    "1b5a9604d8dc7e9df58672e45f7fa8ba03d981e6": {
        "KEKUpdate": "Clevo\\KEKUpdate_Clevo_PK8.bin",
        "Certificate": {
            "serial_number": 282070546340683868353158732597296703556,
            "issued_to": "CN=Test Certificate",
            "issued_by": "CN=Test Certificate"
        }
    },
    "1dc0d641169a82c6de4bed4849be14b0611ea212": {
        "KEKUpdate": "Colorful\\KEKUpdate_Colorful_PK1.bin",
        "Certificate": {
            "serial_number": 191355277167303031865288874299459287279,
            "issued_to": "CN=BYD Certificate PK",
            "issued_by": "CN=BYD Certificate PK"
        }
    },
    "38a346b84c0e230ca4f235e7355b872460770264": {
        "KEKUpdate": "Dell\\KEKUpdate_Dell_PK1.bin",
        "Certificate": {
            "serial_number": 37089758067383681231089766501132234704,
            "issued_to": "CN=Dell Technologies Inc. Platform Key,OU=Dell PowerEdge BIOS,O=Dell Technologies Inc.,L=Round Rock,ST=Texas,C=US",
            "issued_by": "CN=Dell Technologies Inc. Platform Key,OU=Dell PowerEdge BIOS,O=Dell Technologies Inc.,L=Round Rock,ST=Texas,C=US"
        }
    },
    "ff7116ca01ea3196718a9e785179a0e553ace1ee": {
        "KEKUpdate": "Dell\\KEKUpdate_Dell_PK2.bin",
        "Certificate": {
            "serial_number": 65750570568331588544559574117537346272,
            "issued_to": "CN=Dell Technologies Inc. Platform Key Gen16 3K,OU=Dell Infrastructure Solutions Group,O=Dell Technologies Inc.,L=Round Rock,ST=Texas,C=US",
            "issued_by": "CN=Dell Technologies Inc. Platform Key Gen16 3K,OU=Dell Infrastructure Solutions Group,O=Dell Technologies Inc.,L=Round Rock,ST=Texas,C=US"
        }
    },
    "44d641caca0809002398b4877b8e982ed26f7b76": {
        "KEKUpdate": "Dell\\KEKUpdate_Dell_PK4.bin",
        "Certificate": {
            "serial_number": 107178043412767137806353942672049334433,
            "issued_to": "CN=Dell Inc. Platform Key,O=Dell Inc.,L=Round Rock,ST=Texas,C=US",
            "issued_by": "CN=Dell Inc. Platform Key,O=Dell Inc.,L=Round Rock,ST=Texas,C=US"
        }
    },
    "77817b50c187d6453c41add4a45a8ac94e1910d6": {
        "KEKUpdate": "Diebold Nixdorf\\KEKUpdate_Diebold_Nixdorf_PK1.bin",
        "Certificate": {
            "serial_number": 1,
            "issued_to": "C=DE,O=Diebold Nixdorf,OU=DN Systems,CN=DN Platform Key",
            "issued_by": "C=DE,O=Diebold Nixdorf,OU=DN Systems,CN=DN Platform Key"
        }
    },
    "98a3fc94369c61d2544e7a8c327576ac21a4c5c6": {
        "KEKUpdate": "Diebold Nixdorf\\KEKUpdate_Diebold_Nixdorf_PK2.bin",
        "Certificate": {
            "serial_number": 79679353227205642155009255476966201646,
            "issued_to": "CN=DN Retail ADL Platform Key,O=Diebold Nixdorf,OU=DN Systems,C=DE",
            "issued_by": "CN=DN Retail ADL Platform Key,O=Diebold Nixdorf,OU=DN Systems,C=DE"
        }
    },
    "d48cb7ba757f8c27c3e30287f51f9e9b24be714f": {
        "KEKUpdate": "Dynabook\\KEKUpdate_Dynabook_PK1.bin",
        "Certificate": {
            "serial_number": 203175608600415974694777054124143918506,
            "issued_to": "CN=Toshiba Client Solutions Co.\\, Ltd. Platform Root 2016,O=Toshiba Client Solutions Co.\\, Ltd.,L=Ome,ST=Tokyo,C=JP",
            "issued_by": "CN=Toshiba Client Solutions Co.\\, Ltd. Platform Root 2016,O=Toshiba Client Solutions Co.\\, Ltd.,L=Ome,ST=Tokyo,C=JP"
        }
    },
    "ac0f667f8600551f432e9a1b97f26997b5aea656": {
        "KEKUpdate": "Dynabook\\KEKUpdate_Dynabook_PK2.bin",
        "Certificate": {
            "serial_number": 280277231464996493806727214900056621528,
            "issued_to": "CN=Dynabook Inc. Platform Root 2019,O=Dynabook Inc.,L=Tachikawa,ST=Tokyo,C=JP",
            "issued_by": "CN=Dynabook Inc. Platform Root 2019,O=Dynabook Inc.,L=Tachikawa,ST=Tokyo,C=JP"
        }
    },
    "f4fd6b9b66cd63173ca512e97ec0a97224163eae": {
        "KEKUpdate": "Dynabook\\KEKUpdate_Dynabook_PK3.bin",
        "Certificate": {
            "serial_number": 313558108437010643196293137692942242550,
            "issued_to": "CN=Toshiba Corporation Platform Root 2012,O=Toshiba Corporation,L=Ome,ST=Tokyo,C=JP",
            "issued_by": "CN=Toshiba Corporation Platform Root 2012,O=Toshiba Corporation,L=Ome,ST=Tokyo,C=JP"
        }
    },
    "66489621a433e8f8758a90639f709ffa633b16e8": {
        "KEKUpdate": "ECS\\KEKUpdate_ECS_PK1.bin",
        "Certificate": {
            "serial_number": 215178226678667650733406401254329743058,
            "issued_to": "CN=ECS",
            "issued_by": "CN=ECS"
        }
    },
    "9e53d6f005e08e53ca8ae14f148ed0addc5fa36a": {
        "KEKUpdate": "ECS\\KEKUpdate_ECS_PK2.bin",
        "Certificate": {
            "serial_number": 74392346105752053700091956775133363177,
            "issued_to": "CN=Channel Secure Boot - PK",
            "issued_by": "CN=Root Agency"
        }
    },
    "f7cae751ea80c34a89a79b04d6e4f04cb19baf38": {
        "KEKUpdate": "Emdoor\\KEKUpdate_Emdoor_PK1.bin",
        "Certificate": {
            "serial_number": 71012526816601783515625088445863950402,
            "issued_to": "CN=Emdoor",
            "issued_by": "CN=Emdoor"
        }
    },
    "38d2d05c4e4c51edd37050bed7389819772fd8f2": {
        "KEKUpdate": "Epson\\KEKUpdate_Epson_PK1.bin",
        "Certificate": {
            "serial_number": 340000829510802035427173465931909493821,
            "issued_to": "CN=Pegatron Eagle PK",
            "issued_by": "CN=Pegatron Eagle PK"
        }
    },
    "9cdeec73fca82fcfdca097d3b764c86455d4f3ab": {
        "KEKUpdate": "Epson\\KEKUpdate_Epson_PK3.bin",
        "Certificate": {
            "serial_number": 139901691713840457011502535923101678105,
            "issued_to": "CN=PEGA_PK",
            "issued_by": "CN=PEGA_PK"
        }
    },
    "2170250deb716684d57086da4e1edaabfe7bfce3": {
        "KEKUpdate": "Fujitsu (& FCCL)\\KEKUpdate_Fujitsu_(&_FCCL)_PK1.bin",
        "Certificate": {
            "serial_number": 11341577637088333665,
            "issued_to": "CN=Fujitsu BIOS PK 2022 Certificate,OU=FWPJ.Core Tech.,O=FUJITSU CLIENT COMPUTING LIMITED,C=JP",
            "issued_by": "CN=Fujitsu BIOS PK 2022 Certificate,OU=FWPJ.Core Tech.,O=FUJITSU CLIENT COMPUTING LIMITED,C=JP"
        }
    },
    "220c3c5cdde89ff48b32bedc740c23360651fa63": {
        "KEKUpdate": "Fujitsu (& FCCL)\\KEKUpdate_Fujitsu_(&_FCCL)_PK2.bin",
        "Certificate": {
            "serial_number": 94644538137666048085505449610865499785,
            "issued_to": "CN=Fujitsu BIOS PK Certificate",
            "issued_by": "CN=Fujitsu BIOS PK Certificate"
        }
    },
    "2f11679789edfdbc29808b94b599b47913ffebad": {
        "KEKUpdate": "Fujitsu (& FCCL)\\KEKUpdate_Fujitsu_(&_FCCL)_PK3.bin",
        "Certificate": {
            "serial_number": 60357334493743526188014426707630350417,
            "issued_to": "CN=Fujitsu ODM Inventec BIOS PK Certificate",
            "issued_by": "CN=Fujitsu ODM Inventec BIOS PK Certificate"
        }
    },
    "ce3c4e83820649407ca6ea929b0a2b3b2ac9d2b4": {
        "KEKUpdate": "Fujitsu (& FCCL)\\KEKUpdate_Fujitsu_(&_FCCL)_PK4.bin",
        "Certificate": {
            "serial_number": 103634854329068524289319320956328771216,
            "issued_to": "CN=Fujitsu ODM LCFC BIOS PK Certificate",
            "issued_by": "CN=Fujitsu ODM LCFC BIOS PK Certificate"
        }
    },
    "4cd2bdb798b83352ecc9cc898b3a562b0761e7c2": {
        "KEKUpdate": "Fujitsu (& FCCL)\\KEKUpdate_Fujitsu_(&_FCCL)_PK5.bin",
        "Certificate": {
            "serial_number": 16966996131531718189,
            "issued_to": "CN=Fujitsu ODM Quanta BIOS PK 2022 Certificate,OU=FWPJ.Core Tech.,O=FUJITSU CLIENT COMPUTING LIMITED,C=JP",
            "issued_by": "CN=Fujitsu ODM Quanta BIOS PK 2022 Certificate,OU=FWPJ.Core Tech.,O=FUJITSU CLIENT COMPUTING LIMITED,C=JP"
        }
    },
    "355ff702a19b03bef9e8ed1c50d7069c58b39262": {
        "KEKUpdate": "Fujitsu (& FCCL)\\KEKUpdate_Fujitsu_(&_FCCL)_PK6.bin",
        "Certificate": {
            "serial_number": 185312503965037258377442741631924085598,
            "issued_to": "CN=Fujitsu ODM Quanta BIOS PK Certificate",
            "issued_by": "CN=Fujitsu ODM Quanta BIOS PK Certificate"
        }
    },
    "6f02e62d09c2b529c3d41f3a525ed8e212e499be": {
        "KEKUpdate": "Fujitsu (& FCCL)\\KEKUpdate_Fujitsu_(&_FCCL)_PK7.bin",
        "Certificate": {
            "serial_number": 10881413011506993552,
            "issued_to": "CN=Fujitsu ODM Wistron BIOS PK 2022 Certificate,OU=FWPJ.Core Tech.,O=FUJITSU CLIENT COMPUTING LIMITED,C=JP",
            "issued_by": "CN=Fujitsu ODM Wistron BIOS PK 2022 Certificate,OU=FWPJ.Core Tech.,O=FUJITSU CLIENT COMPUTING LIMITED,C=JP"
        }
    },
    "23418edf30a986c275808aae30ac56d8774634c4": {
        "KEKUpdate": "Fujitsu (& FCCL)\\KEKUpdate_Fujitsu_(&_FCCL)_PK8.bin",
        "Certificate": {
            "serial_number": 129762473331621960350847580322692889261,
            "issued_to": "CN=Fujitsu ODM Wistron BIOS PK Certificate",
            "issued_by": "CN=Fujitsu ODM Wistron BIOS PK Certificate"
        }
    },
    "4187b547978301d80fb338b9d30b30eb7b179824": {
        "KEKUpdate": "Fujitsu (& FCCL)\\KEKUpdate_Fujitsu_(&_FCCL)_PK9.bin",
        "Certificate": {
            "serial_number": 135187876954548753569923380998389308583,
            "issued_to": "CN=PK,OU=Fujitsu Limited Platform Key CA 2022,O=Fujitsu Limited,L=Kawasaki,ST=Kanagawa,C=JP",
            "issued_by": "CN=PK,OU=Fujitsu Limited Platform Key CA 2022,O=Fujitsu Limited,L=Kawasaki,ST=Kanagawa,C=JP"
        }
    },
    "95f0221938052be21b7e3c4d9af7bf4b567d7f72": {
        "KEKUpdate": "Fujitsu (& FCCL)\\KEKUpdate_Fujitsu_(&_FCCL)_PK10.bin",
        "Certificate": {
            "serial_number": 146169196582218445979305689424396599963,
            "issued_to": "CN=PK,OU=Fujitsu Limited Platform Key CA 4K2023,O=Fujitsu Limited,L=Kawasaki,ST=Kanagawa,C=JP",
            "issued_by": "CN=PK,OU=Fujitsu Limited Platform Key CA 4K2023,O=Fujitsu Limited,L=Kawasaki,ST=Kanagawa,C=JP"
        }
    },
    "b2b363ccff40abc50f6818e70a3471e6399bc425": {
        "KEKUpdate": "Fujitsu (& FCCL)\\KEKUpdate_Fujitsu_(&_FCCL)_PK11.bin",
        "Certificate": {
            "serial_number": 193474792553456648040409678306231994406,
            "issued_to": "CN=PQ2000T2,O=Fujitsu Limited,L=Kawasaki,ST=Kanagawa,C=JP",
            "issued_by": "CN=Fujitsu Firmware Private Intermediate CA 2023,O=Fujitsu Limited,L=Kawasaki,ST=Kanagawa,C=JP"
        }
    },
    "77cb9ac3a6f547839110100140ba76ca5526185a": {
        "KEKUpdate": "Fujitsu (& FCCL)\\KEKUpdate_Fujitsu_(&_FCCL)_PK12.bin",
        "Certificate": {
            "serial_number": 76721424201908358258308027095747535549,
            "issued_to": "CN=PQ2000T3,O=Fujitsu Limited,L=Kawasaki,ST=Kanagawa,C=JP",
            "issued_by": "CN=Fujitsu Firmware Private Intermediate CA 2023,O=Fujitsu Limited,L=Kawasaki,ST=Kanagawa,C=JP"
        }
    },
    "b6a11efda298b858c20272b1144e695c07a4dcf1": {
        "KEKUpdate": "Fujitsu (& FCCL)\\KEKUpdate_Fujitsu_(&_FCCL)_PK13.bin",
        "Certificate": {
            "serial_number": 225386368378604144151417231678405608714,
            "issued_to": "CN=PQ/PY M4,O=Fujitsu Limited,L=Kawasaki,ST=Kanagawa,C=JP",
            "issued_by": "CN=Fujitsu Firmware Private Intermediate CA 2023,O=Fujitsu Limited,L=Kawasaki,ST=Kanagawa,C=JP"
        }
    },
    "62d8b9c65a0dae7997d66cd16c2692836f4e7ced": {
        "KEKUpdate": "Fujitsu (& FCCL)\\KEKUpdate_Fujitsu_(&_FCCL)_PK14.bin",
        "Certificate": {
            "serial_number": 311164553070214055127716149517371462045,
            "issued_to": "CN=PQ/PY M5,O=Fujitsu Limited,L=Kawasaki,ST=Kanagawa,C=JP",
            "issued_by": "CN=Fujitsu Firmware Private Intermediate CA 2023,O=Fujitsu Limited,L=Kawasaki,ST=Kanagawa,C=JP"
        }
    },
    "3213dda6daae6898ee87ba4a16ea56ccb2b9217c": {
        "KEKUpdate": "Fujitsu (& FCCL)\\KEKUpdate_Fujitsu_(&_FCCL)_PK15.bin",
        "Certificate": {
            "serial_number": 166748288641553310571696287790914724448,
            "issued_to": "CN=PQ/PY M7,OU=bios/bmc firmware,O=fujitsu,L=kawasaki,ST=kanagawa,C=JP",
            "issued_by": "CN=PQ/PY M7,OU=bios/bmc firmware,O=fujitsu,L=kawasaki,ST=kanagawa,C=JP"
        }
    },
    "c14aa7b059eb384db56a70c11542581e595aff3b": {
        "KEKUpdate": "Fujitsu (& FCCL)\\KEKUpdate_Fujitsu_(&_FCCL)_PK16.bin",
        "Certificate": {
            "serial_number": 91254157964945242775535257735459259643,
            "issued_to": "CN=PY M6,O=Fujitsu Limited,L=Kawasaki,ST=Kanagawa,C=JP",
            "issued_by": "CN=Fujitsu Firmware Private Intermediate CA 2023,O=Fujitsu Limited,L=Kawasaki,ST=Kanagawa,C=JP"
        }
    },
    "882f696954b86cf29108ccd5248eda936406ea2c": {
        "KEKUpdate": "Getac\\KEKUpdate_Getac_PK1.bin",
        "Certificate": {
            "serial_number": 11464082806229151034,
            "issued_to": "CN=Getac Platform CA 2012,OU=IBU\\, Software,O=Getac Technology Corporation,L=Taipei,ST=Taipei,C=TW",
            "issued_by": "CN=Getac Software Certificate Authority,OU=IBU\\, Software,O=Getac Technology Corporation,L=Taipei,ST=Taipei,C=TW"
        }
    },
    "6200912afa8eb958ba68ed841fb3d710e21d5599": {
        "KEKUpdate": "Gigabyte\\KEKUpdate_Gigabyte_PK1.bin",
        "Certificate": {
            "serial_number": 61044208426502271685299911621461604838,
            "issued_to": "CN=GIGABYTE",
            "issued_by": "CN=GIGABYTE"
        }
    },
    "fcfc537049ff5260ef60b640c18d994236d60280": {
        "KEKUpdate": "Gigabyte\\KEKUpdate_Gigabyte_PK2.bin",
        "Certificate": {
            "serial_number": 252254444493706055650493858147631885892,
            "issued_to": "CN=GIGABYTE",
            "issued_by": "CN=GIGABYTE"
        }
    },
    "fbf45fd17e6fa21ab21ac1fd7b760fee70f78002": {
        "KEKUpdate": "Honor\\KEKUpdate_Honor_PK1.bin",
        "Certificate": {
            "serial_number": 321494402308064334698643593185252447443,
            "issued_to": "CN=Fermi_Born_G_PK",
            "issued_by": "CN=Fermi_Born_G_PK"
        }
    },
    "de9048643c6f2962bba901aaabb131fd2b54b47f": {
        "KEKUpdate": "Honor\\KEKUpdate_Honor_PK2.bin",
        "Certificate": {
            "serial_number": 264634206545461610934457755502971586675,
            "issued_to": "CN=FB_H_PK",
            "issued_by": "CN=FB_H_PK"
        }
    },
    "9385a73282f37f295e1e49387907e19765c3083c": {
        "KEKUpdate": "Honor\\KEKUpdate_Honor_PK3.bin",
        "Certificate": {
            "serial_number": 87605991169555620026398573419706475898,
            "issued_to": "CN=Fermi_Born_Platform_Key",
            "issued_by": "CN=Fermi_Born_Platform_Key"
        }
    },
    "6dcd9928680c1a993508ae12354a026b660916ab": {
        "KEKUpdate": "Honor\\KEKUpdate_Honor_PK4.bin",
        "Certificate": {
            "serial_number": 339889252496260642472705533726812872179,
            "issued_to": "CN=HQRoot",
            "issued_by": "CN=HQRoot"
        }
    },
    "b1b70dba8d3b82d1df3048012b711067edd23dd5": {
        "KEKUpdate": "Honor\\KEKUpdate_Honor_PK5.bin",
        "Certificate": {
            "serial_number": 293904772704992911415320751701513964318,
            "issued_to": "CN=HQTGLRoot",
            "issued_by": "CN=HQTGLRoot"
        }
    },
    "29272bd3ab586a09f87b14bc61e6824c89b67169": {
        "KEKUpdate": "Honor\\KEKUpdate_Honor_PK6.bin",
        "Certificate": {
            "serial_number": 322315496758663677054779898388376958574,
            "issued_to": "CN=HiggsF_PK",
            "issued_by": "CN=HiggsF_PK"
        }
    },
    "549ce87cf422dfe62fcd82e33328c333eeb16b59": {
        "KEKUpdate": "Honor\\KEKUpdate_Honor_PK8.bin",
        "Certificate": {
            "serial_number": 144600445273373225436928750111252800611,
            "issued_to": "CN=GalileoF2021_PK",
            "issued_by": "CN=GalileoF2021_PK"
        }
    },
    "3365999d7ce2d0e794dcf9c831dea68b6fcfb089": {
        "KEKUpdate": "Honor\\KEKUpdate_Honor_PK9.bin",
        "Certificate": {
            "serial_number": 37624069766544064264387606511517178413,
            "issued_to": "CN=GalileoG platform key\uff1a",
            "issued_by": "CN=GalileoG platform key\uff1a"
        }
    },
    "cbfaa626bdd65fe5fd245176513951fcfc5cf3bd": {
        "KEKUpdate": "Honor\\KEKUpdate_Honor_PK10.bin",
        "Certificate": {
            "serial_number": 280188128047276086052525783353015841386,
            "issued_to": "CN=GalileoN2021_PK",
            "issued_by": "CN=GalileoN2021_PK"
        }
    },
    "dd250ac204f708aeaf31bf68e68a9402a2442fb3": {
        "KEKUpdate": "Honor\\KEKUpdate_Honor_PK11.bin",
        "Certificate": {
            "serial_number": 149170164123842114921028965886348922287,
            "issued_to": "CN=BornF_SE_PK",
            "issued_by": "CN=BornF_SE_PK"
        }
    },
    "d52ac7db954c167a386e1aa955249a4d9bdadedd": {
        "KEKUpdate": "HP\\KEKUpdate_HP_PK1.bin",
        "Certificate": {
            "serial_number": 127223621595856388297894176517243287467,
            "issued_to": "O=HP Inc.,C=US,OU=CODE-SIGN,CN=HP UEFI Secure Boot PK 2017",
            "issued_by": "CN=HP Inc. PK 2016 CA,O=HP Inc.,C=US"
        }
    },
    "ef40e88b7f2cc718a087051db5d5d4c26043c5aa": {
        "KEKUpdate": "HP\\KEKUpdate_HP_PK5.bin",
        "Certificate": {
            "serial_number": 158638419930986457037866735849581931268,
            "issued_to": "CN=HP UEFI Secure Boot 2013 PK Key,OU=Long Lived CodeSigning Certificate,O=Hewlett-Packard Company",
            "issued_by": "CN=Hewlett-Packard Printing Device Infrastructure CA,O=Hewlett-Packard Company,C=US"
        }
    },
    "bba4b07810638f77e1a86200e36ec1619df14e81": {
        "KEKUpdate": "HP\\KEKUpdate_HP_PK3.bin",
        "Certificate": {
            "serial_number": 36444392676380500753291891041722352367,
            "issued_to": "CN=Hewlett-Packard UEFI Secure Boot Platform Key,OU=Long Lived CodeSigning Certificate,O=Hewlett-Packard Company",
            "issued_by": "CN=Hewlett-Packard Printing Device Infrastructure CA,O=Hewlett-Packard Company,C=US"
        }
    },
    "30c1554337e11377a52bf3b111bfd42ca1a5c4cd": {
        "KEKUpdate": "HP\\KEKUpdate_HP_PK4.bin",
        "Certificate": {
            "serial_number": 158466397137933275284179307478443375352,
            "issued_to": "O=Hewlett Packard Enterprise Company,C=US,OU=CODE-SIGN,CN=HPE UEFI Secure Boot 2016 PK Key",
            "issued_by": "CN=Hewlett Packard Enterprise Private Code Signing Intermediate CA,O=Hewlett Packard Enterprise Company,C=US"
        }
    },
    "04c4adbcde6eebd0e940cf18f5546c9eb403a523": {
        "KEKUpdate": "Huawei\\KEKUpdate_Huawei_PK1.bin",
        "Certificate": {
            "serial_number": 47965940149504951481781026748524002434,
            "issued_to": "CN=HWIAlderLake",
            "issued_by": "CN=HWIAlderLake"
        }
    },
    "867fe5655a941026e54f3e76c7230f9033d95787": {
        "KEKUpdate": "Huawei\\KEKUpdate_Huawei_PK2.bin",
        "Certificate": {
            "serial_number": 217611905323291413180039244814090254457,
            "issued_to": "CN=HWIRaptor",
            "issued_by": "CN=HWIRaptor"
        }
    },
    "d29208632ac2a728c454d7d2a7bb872978496dfc": {
        "KEKUpdate": "Huawei\\KEKUpdate_Huawei_PK10.bin",
        "Certificate": {
            "serial_number": 334103937860543936611289960771974364766,
            "issued_to": "CN=hubbleb",
            "issued_by": "CN=hubbleb"
        }
    },
    "143682d7a4bedc6feb3c2d4b855d8bfdd825abb4": {
        "KEKUpdate": "Huawei\\KEKUpdate_Huawei_PK4.bin",
        "Certificate": {
            "serial_number": 112169105770321079669451547266405458700,
            "issued_to": "CN=HWITigerLake",
            "issued_by": "CN=HWITigerLake"
        }
    },
    "74b98a9dae80b60ccc6e2424971cd6844b2eb88b": {
        "KEKUpdate": "Huawei\\KEKUpdate_Huawei_PK5.bin",
        "Certificate": {
            "serial_number": 18679262017845385715149476681985337133,
            "issued_to": "CN=HWIRockLake",
            "issued_by": "CN=HWIRockLake"
        }
    },
    "b8857a79368d3d40d773a1c81654924da21c6fe0": {
        "KEKUpdate": "Huawei\\KEKUpdate_Huawei_PK6.bin",
        "Certificate": {
            "serial_number": 95929050962629212509727364851970815986,
            "issued_to": "CN=HWARenoir",
            "issued_by": "CN=HWARenoir"
        }
    },
    "a7b0b2a7e6493d676cd5b68fe6d3a66b8699c2b1": {
        "KEKUpdate": "Huawei\\KEKUpdate_Huawei_PK7.bin",
        "Certificate": {
            "serial_number": 180250600678391157791587255027487123120,
            "issued_to": "CN=HWACezanne",
            "issued_by": "CN=HWACezanne"
        }
    },
    "177d1a65e54d137955630b3a311715bcf047ef68": {
        "KEKUpdate": "Huawei\\KEKUpdate_Huawei_PK8.bin",
        "Certificate": {
            "serial_number": 219447481096540327924341347973895867910,
            "issued_to": "CN=HWALucienne",
            "issued_by": "CN=HWALucienne"
        }
    },
    "3ddfeeea3c3674d4ef7ee770478e9b8e3e76297e": {
        "KEKUpdate": "Huawei\\KEKUpdate_Huawei_PK9.bin",
        "Certificate": {
            "serial_number": 334612518806313409498219120827366315203,
            "issued_to": "CN=HUAWEI",
            "issued_by": "CN=HUAWEI"
        }
    },
    "a506a5fb1aa2ce57c2441ce70c4754ccf514327d": {
        "KEKUpdate": "Huawei\\KEKUpdate_Huawei_PK11.bin",
        "Certificate": {
            "serial_number": 138433107998389800439763131159404638063,
            "issued_to": "CN=HWARenoir",
            "issued_by": "CN=HWARenoir"
        }
    },
    "caadec03a7c81fe296ded88c19274d66ccf9e614": {
        "KEKUpdate": "Infinix\\KEKUpdate_Infinix_PK1.bin",
        "Certificate": {
            "serial_number": 268078936685152978407104095985232559450,
            "issued_to": "CN=Infinix",
            "issued_by": "CN=Infinix"
        }
    },
    "ea9f36eed1ce5326e028769d72d0c13de25c57aa": {
        "KEKUpdate": "Intel\\KEKUpdate_Intel_PK1.bin",
        "Certificate": {
            "serial_number": 80241395116854523258620782135715661349,
            "issued_to": "CN=Foo",
            "issued_by": "CN=Foo"
        }
    },
    "62900d9144c32aaaba368b7131bfee7353dc255e": {
        "KEKUpdate": "Intel\\KEKUpdate_Intel_PK4.bin",
        "Certificate": {
            "serial_number": 4200,
            "issued_to": "CN=SBoot1,O=Intel Corporation,L=Santa Clara,ST=CA,C=US",
            "issued_by": "CN=azsdssprd04.ch.intel.com,OU=EDSS,O=Intel Corporation,L=Chandler,ST=Arizona,C=US"
        }
    },
    "18214beef30b7a8eea945c9068376595ec51d4ed": {
        "KEKUpdate": "J.P. S\u00e1 Couto SA\\KEKUpdate_J.P._S\u00e1_Couto_SA_PK1.bin",
        "Certificate": {
            "serial_number": 182229263410632048036096002467090465456,
            "issued_to": "CN=JPik",
            "issued_by": "CN=JPik"
        }
    },
    "c1604e286d306f082fc289ac121c480fb85b4bdf": {
        "KEKUpdate": "Juniper\\KEKUpdate_Juniper_PK1.bin",
        "Certificate": {
            "serial_number": 43091847157411421596840516947267375323,
            "issued_to": "CN=Juniper Systems\\, Inc. ST1 PK,O=Juniper Systems\\, Inc.,L=Logan,ST=Utah,C=US",
            "issued_by": "CN=Juniper Systems\\, Inc. ST1 PK,O=Juniper Systems\\, Inc.,L=Logan,ST=Utah,C=US"
        }
    },
    "497dc889965d8bdd6b66710e3de70857649e7743": {
        "KEKUpdate": "Kontron\\KEKUpdate_Kontron_PK1.bin",
        "Certificate": {
            "serial_number": 167402037276673486065471164145247383076,
            "issued_to": "CN=Kontron EPC-Boards PK,OU=EPC-Boards,O=Kontron Europe GmbH,C=DE",
            "issued_by": "CN=Kontron EPC-Boards PK,OU=EPC-Boards,O=Kontron Europe GmbH,C=DE"
        }
    },
    "46c73daf3047d1ece967d093edf72ac5ffc86586": {
        "KEKUpdate": "Lenovo\\KEKUpdate_Lenovo_PK1.bin",
        "Certificate": {
            "serial_number": 15420377595217912921,
            "issued_to": "1.2.840.113549.1.9.1=SWQAGENT@LENOVO.COM,CN=PSD_CDC-KEK,OU=PSD_CDC,O=Lenovo(Beijing) Ltd.,L=Beijing,ST=Beijing,C=CN",
            "issued_by": "1.2.840.113549.1.9.1=SWQAGENT@LENOVO.COM,CN=PSD_CDC-KEK,OU=PSD_CDC,O=Lenovo(Beijing) Ltd.,L=Beijing,ST=Beijing,C=CN"
        }
    },
    "7b4d9735151cb81afdc09531ebbff2f0e3588775": {
        "KEKUpdate": "Lenovo\\KEKUpdate_Lenovo_PK2.bin",
        "Certificate": {
            "serial_number": 10509990700467466456,
            "issued_to": "1.2.840.113549.1.9.1=swqagent@lenovo.com,CN=TPCDL-KEK,OU=TPCDL,O=Lenovo(Beijing) Ltd.,L=Beijing,ST=Beijing,C=CN",
            "issued_by": "1.2.840.113549.1.9.1=swqagent@lenovo.com,CN=TPCDL-KEK,OU=TPCDL,O=Lenovo(Beijing) Ltd.,L=Beijing,ST=Beijing,C=CN"
        }
    },
    "3846b24205ce00238a2e31270db639577e6d649a": {
        "KEKUpdate": "Lenovo\\KEKUpdate_Lenovo_PK3.bin",
        "Certificate": {
            "serial_number": 16888956710146733564,
            "issued_to": "1.2.840.113549.1.9.1=swqagent@lenovo.com,CN=IDC-CDC -KEK,OU=IDC-CDC,O=Lenovo(Beijing) Ltd.,L=Beijing,ST=Beijing,C=CN",
            "issued_by": "1.2.840.113549.1.9.1=swqagent@lenovo.com,CN=IDC-CDC -KEK,OU=IDC-CDC,O=Lenovo(Beijing) Ltd.,L=Beijing,ST=Beijing,C=CN"
        }
    },
    "94ac3654dbcbb59c8d0c92945aa588b20a6e7da5": {
        "KEKUpdate": "Lenovo\\KEKUpdate_Lenovo_PK4.bin",
        "Certificate": {
            "serial_number": 10649379973933742308,
            "issued_to": "1.2.840.113549.1.9.1=swqagent@lenovo.com,CN=PCSD_CDC-KEK,OU=PCSD_CDC,O=Lenovo(Beijing) Ltd.,L=Beijing,ST=Beijing,C=CN",
            "issued_by": "1.2.840.113549.1.9.1=swqagent@lenovo.com,CN=PCSD_CDC-KEK,OU=PCSD_CDC,O=Lenovo(Beijing) Ltd.,L=Beijing,ST=Beijing,C=CN"
        }
    },
    "8f3f76cfeef8ed20c228e8f5204c8e85f719d703": {
        "KEKUpdate": "Lenovo\\KEKUpdate_Lenovo_PK5.bin",
        "Certificate": {
            "serial_number": 11223004612621201678,
            "issued_to": "1.2.840.113549.1.9.1=swqagent@lenovo.com,CN=swqagent,OU=CCD,O=Lenovo(Beijing) Ltd,L=Beijing,ST=Beijing,C=CN",
            "issued_by": "1.2.840.113549.1.9.1=swqagent@lenovo.com,CN=swqagent,OU=CCD,O=Lenovo(Beijing) Ltd,L=Beijing,ST=Beijing,C=CN"
        }
    },
    "1621a83141aa8c56698b8a40c5cb9340e22b9444": {
        "KEKUpdate": "Lenovo\\KEKUpdate_Lenovo_PK6.bin",
        "Certificate": {
            "serial_number": 85274538830233032991328421655487148513,
            "issued_to": "CN=Trust - Lenovo Certificate",
            "issued_by": "CN=Trust - Lenovo Certificate"
        }
    },
    "59376f27aa8e99c4790a66b55eb79779f588ec99": {
        "KEKUpdate": "Lenovo\\KEKUpdate_Lenovo_PK7.bin",
        "Certificate": {
            "serial_number": 133878310266795564336636296365556737538,
            "issued_to": "CN=LENOVO",
            "issued_by": "CN=LENOVO"
        }
    },
    "9d69fa827af466e44aea60d47a11ad40c88c5ef3": {
        "KEKUpdate": "Lenovo\\KEKUpdate_Lenovo_PK8.bin",
        "Certificate": {
            "serial_number": 64314752436498509325931989767980566992,
            "issued_to": "CN=LENOVO",
            "issued_by": "CN=LENOVO"
        }
    },
    "cbdf1d171ffc494e329f0cbe629bf6d4de0486b4": {
        "KEKUpdate": "Lenovo\\KEKUpdate_Lenovo_PK9.bin",
        "Certificate": {
            "serial_number": 24431845605637500598189061332278130955,
            "issued_to": "CN=LENOVO",
            "issued_by": "CN=LENOVO"
        }
    },
    "90eb7eae089eb05686f2ae3316f483f87d2585e2": {
        "KEKUpdate": "Lenovo\\KEKUpdate_Lenovo_PK10.bin",
        "Certificate": {
            "serial_number": 230650180125127613662453906739500210387,
            "issued_to": "CN=Trust - Lenovo Certificate",
            "issued_by": "CN=Trust - Lenovo Certificate"
        }
    },
    "470d90ab03c032c390dc7b62f031d9e5b60fdd28": {
        "KEKUpdate": "Lenovo\\KEKUpdate_Lenovo_PK11.bin",
        "Certificate": {
            "serial_number": 86443224623872801466250525631108939045,
            "issued_to": "CN=Trust - Lenovo Certificate",
            "issued_by": "CN=Trust - Lenovo Certificate"
        }
    },
    "f3aa33ee8173f80ce2720ef5870bd7da87323fa6": {
        "KEKUpdate": "Lenovo\\KEKUpdate_Lenovo_PK12.bin",
        "Certificate": {
            "serial_number": 122208285105132353723528965578841578160,
            "issued_to": "CN=LENOVO",
            "issued_by": "CN=LENOVO"
        }
    },
    "fbd0f36f7124729e35cdc74632a2ad1eb5963c54": {
        "KEKUpdate": "Lenovo\\KEKUpdate_Lenovo_PK13.bin",
        "Certificate": {
            "serial_number": 325266772823332719060715700948874973716,
            "issued_to": "CN=LENOVO",
            "issued_by": "CN=LENOVO"
        }
    },
    "512af0b28cc5fd471a6d691c0063691333891bc7": {
        "KEKUpdate": "Lenovo\\KEKUpdate_Lenovo_PK14.bin",
        "Certificate": {
            "serial_number": 203611762753117434626139902297831554255,
            "issued_to": "CN=LENOVO",
            "issued_by": "CN=LENOVO"
        }
    },
    "9181095f8e26c8d48a8d074efd7c716b1361b439": {
        "KEKUpdate": "Lenovo\\KEKUpdate_Lenovo_PK15.bin",
        "Certificate": {
            "serial_number": 118676920945407557560900544782171675344,
            "issued_to": "CN=LENOVO",
            "issued_by": "CN=LENOVO"
        }
    },
    "d7ee0ac4aba6c03f1bb5b0866b99433861ba7ca5": {
        "KEKUpdate": "Lenovo\\KEKUpdate_Lenovo_PK16.bin",
        "Certificate": {
            "serial_number": 244035008941340098137981144811059679647,
            "issued_to": "CN=LENOVO",
            "issued_by": "CN=LENOVO"
        }
    },
    "82245714ce3f426c191438088918695ee3d20c90": {
        "KEKUpdate": "Lenovo\\KEKUpdate_Lenovo_PK17.bin",
        "Certificate": {
            "serial_number": 135912272935077962009494960638817158568,
            "issued_to": "CN=LENOVO",
            "issued_by": "CN=LENOVO"
        }
    },
    "00aa9031c609b2b196f7d1305bbf8e25d1287512": {
        "KEKUpdate": "Lenovo\\KEKUpdate_Lenovo_PK18.bin",
        "Certificate": {
            "serial_number": 262902826378131443261287668311152448932,
            "issued_to": "CN=LENOVO",
            "issued_by": "CN=LENOVO"
        }
    },
    "7273dcfa9c5430b5a468dde1367646504dd0f91f": {
        "KEKUpdate": "Lenovo\\KEKUpdate_Lenovo_PK19.bin",
        "Certificate": {
            "serial_number": 304004308922481533772621998060891661175,
            "issued_to": "CN=LENOVO",
            "issued_by": "CN=LENOVO"
        }
    },
    "aca176b593206a4128a02247935ae88706f4076e": {
        "KEKUpdate": "Lenovo\\KEKUpdate_Lenovo_PK20.bin",
        "Certificate": {
            "serial_number": 273263718887050689779229399807018095019,
            "issued_to": "CN=LENOVO",
            "issued_by": "CN=LENOVO"
        }
    },
    "a75aaf90e75de4c9a713aca5a282cec049071ff5": {
        "KEKUpdate": "Lenovo\\KEKUpdate_Lenovo_PK21.bin",
        "Certificate": {
            "serial_number": 17546064070465769036090253459640540342,
            "issued_to": "CN=LENOVO",
            "issued_by": "CN=LENOVO"
        }
    },
    "d3e26c3b79a762285e4a5e431361b0409e978d89": {
        "KEKUpdate": "Lenovo\\KEKUpdate_Lenovo_PK22.bin",
        "Certificate": {
            "serial_number": 133585534406382857875331873059501031613,
            "issued_to": "CN=LENOVO",
            "issued_by": "CN=LENOVO"
        }
    },
    "36cb17380c71bc5cfb000a8bbbc801c24484bef7": {
        "KEKUpdate": "Lenovo\\KEKUpdate_Lenovo_PK23.bin",
        "Certificate": {
            "serial_number": 97404160169422528930965340062541877521,
            "issued_to": "CN=LENOVO",
            "issued_by": "CN=LENOVO"
        }
    },
    "7aa5faf496fa7187f6aa8519f09958dc64c0b9f0": {
        "KEKUpdate": "Lenovo\\KEKUpdate_Lenovo_PK24.bin",
        "Certificate": {
            "serial_number": 335951150123866328567993814731745737466,
            "issued_to": "CN=Trust - Lenovo Certificate",
            "issued_by": "CN=Trust - Lenovo Certificate"
        }
    },
    "48909899fa9acb5329f534efdd406dd2e2b94eba": {
        "KEKUpdate": "Lenovo\\KEKUpdate_Lenovo_PK25.bin",
        "Certificate": {
            "serial_number": 229256297444890138231031004595559583770,
            "issued_to": "CN=Trust - Lenovo Certificate",
            "issued_by": "CN=Trust - Lenovo Certificate"
        }
    },
    "1b6648716004895e27e53ed665eca63b7f91e1a5": {
        "KEKUpdate": "Lenovo\\KEKUpdate_Lenovo_PK26.bin",
        "Certificate": {
            "serial_number": 44793079428911295309897608546122847400,
            "issued_to": "CN=Trust - Lenovo Certificate",
            "issued_by": "CN=Trust - Lenovo Certificate"
        }
    },
    "195b85e6f9a651bbf81dd21e30d276ddf9a6438e": {
        "KEKUpdate": "Lenovo\\KEKUpdate_Lenovo_PK27.bin",
        "Certificate": {
            "serial_number": 74395842790310491722362323496969566646,
            "issued_to": "CN=Trust - Lenovo Certificate",
            "issued_by": "CN=Trust - Lenovo Certificate"
        }
    },
    "a5a3cdecd3f8e9cabcf700a7e8c99f764669a7a9": {
        "KEKUpdate": "Lenovo\\KEKUpdate_Lenovo_PK28.bin",
        "Certificate": {
            "serial_number": 26528430618179627621716650896144784567,
            "issued_to": "CN=Trust - Lenovo Certificate",
            "issued_by": "CN=Trust - Lenovo Certificate"
        }
    },
    "182c8f23df75661d8f506e76465bb6c2cf7417c1": {
        "KEKUpdate": "Lenovo\\KEKUpdate_Lenovo_PK29.bin",
        "Certificate": {
            "serial_number": 224020274811342641874651957813691304740,
            "issued_to": "CN=Trust - Lenovo Certificate",
            "issued_by": "CN=Trust - Lenovo Certificate"
        }
    },
    "3e994a16b9415d1d801e8fc4ff63686e68af3b19": {
        "KEKUpdate": "Lenovo\\KEKUpdate_Lenovo_PK30.bin",
        "Certificate": {
            "serial_number": 291226580604794860013508109545703706639,
            "issued_to": "CN=Trust - Lenovo Certificate",
            "issued_by": "CN=Trust - Lenovo Certificate"
        }
    },
    "b70ca7b5cc666ef1d4b9f14a4b41d9ffd98f5af6": {
        "KEKUpdate": "Lenovo\\KEKUpdate_Lenovo_PK31.bin",
        "Certificate": {
            "serial_number": 110719892420738109056828839373969392737,
            "issued_to": "CN=Trust - Lenovo Certificate",
            "issued_by": "CN=Trust - Lenovo Certificate"
        }
    },
    "fc2468ca684e7c03e61470595d35017329edd8be": {
        "KEKUpdate": "Lenovo\\KEKUpdate_Lenovo_PK32.bin",
        "Certificate": {
            "serial_number": 123801928537462893149546480537970431874,
            "issued_to": "CN=Trust - Lenovo Certificate",
            "issued_by": "CN=Trust - Lenovo Certificate"
        }
    },
    "64f528d9db252491df46153bc64ab2aff9359fcc": {
        "KEKUpdate": "Lenovo\\KEKUpdate_Lenovo_PK33.bin",
        "Certificate": {
            "serial_number": 71299262231736051116187124945927297515,
            "issued_to": "CN=LENOVO",
            "issued_by": "CN=LENOVO"
        }
    },
    "15b8674981cfd505b56822b1b81e460edc2534b7": {
        "KEKUpdate": "Lenovo\\KEKUpdate_Lenovo_PK34.bin",
        "Certificate": {
            "serial_number": 190240036876484475883156030560750311995,
            "issued_to": "CN=LENOVO",
            "issued_by": "CN=LENOVO"
        }
    },
    "81877956b87588233894da039baa69c4c71f2375": {
        "KEKUpdate": "Lenovo\\KEKUpdate_Lenovo_PK35.bin",
        "Certificate": {
            "serial_number": 7179241027896785428917218817222056730,
            "issued_to": "CN=LENOVO",
            "issued_by": "CN=LENOVO"
        }
    },
    "91ba155812e8aff490636d938a0f54d6951ca623": {
        "KEKUpdate": "Lenovo\\KEKUpdate_Lenovo_PK36.bin",
        "Certificate": {
            "serial_number": 220899099989413203290335076641523366069,
            "issued_to": "CN=LENOVO",
            "issued_by": "CN=LENOVO"
        }
    },
    "b83592be779fa1ff1de5b55074c707236d0022b4": {
        "KEKUpdate": "Lenovo\\KEKUpdate_Lenovo_PK37.bin",
        "Certificate": {
            "serial_number": 72708891652185730389934286617441424205,
            "issued_to": "CN=LENOVO",
            "issued_by": "CN=LENOVO"
        }
    },
    "4d25773ba45d191bc718468b4d3b426cfee61995": {
        "KEKUpdate": "Lenovo\\KEKUpdate_Lenovo_PK38.bin",
        "Certificate": {
            "serial_number": 210396514612473515891560235588731272138,
            "issued_to": "CN=LENOVO",
            "issued_by": "CN=LENOVO"
        }
    },
    "8f9217a8981715ef4608099c585010ff93f964a7": {
        "KEKUpdate": "Lenovo\\KEKUpdate_Lenovo_PK39.bin",
        "Certificate": {
            "serial_number": 108975537385044105765121010832773266460,
            "issued_to": "CN=LENOVO",
            "issued_by": "CN=LENOVO"
        }
    },
    "cc4010a6946284b6312d0a8beef3e0493d631855": {
        "KEKUpdate": "Lenovo\\KEKUpdate_Lenovo_PK40.bin",
        "Certificate": {
            "serial_number": 229331151227515697328950964326178827947,
            "issued_to": "CN=LENOVO",
            "issued_by": "CN=LENOVO"
        }
    },
    "381477a13ff3139088f4c31379a6ff800dee0470": {
        "KEKUpdate": "Lenovo\\KEKUpdate_Lenovo_PK41.bin",
        "Certificate": {
            "serial_number": 306264948976775192843626427134432677184,
            "issued_to": "CN=LENOVO",
            "issued_by": "CN=LENOVO"
        }
    },
    "cd1b2f9e01fd81f38cb71228b9236e2089391eab": {
        "KEKUpdate": "Lenovo\\KEKUpdate_Lenovo_PK42.bin",
        "Certificate": {
            "serial_number": 124322834373396617534606782201108925036,
            "issued_to": "CN=LENOVO",
            "issued_by": "CN=LENOVO"
        }
    },
    "46e565ccfdd2041faa193367d18802bcbf81429d": {
        "KEKUpdate": "Lenovo\\KEKUpdate_Lenovo_PK43.bin",
        "Certificate": {
            "serial_number": 252275986663383847220753483411480523449,
            "issued_to": "CN=LENOVO",
            "issued_by": "CN=LENOVO"
        }
    },
    "ddc8447cada1f408014b269f0a8d8fa6c2d35086": {
        "KEKUpdate": "Lenovo\\KEKUpdate_Lenovo_PK44.bin",
        "Certificate": {
            "serial_number": 125122460666426542188021271974209765116,
            "issued_to": "CN=LENOVO",
            "issued_by": "CN=LENOVO"
        }
    },
    "ddc81bd19706ee64f1eef65eeb48b4ba0d22feef": {
        "KEKUpdate": "Lenovo\\KEKUpdate_Lenovo_PK45.bin",
        "Certificate": {
            "serial_number": 166924515476924268988101756129030152222,
            "issued_to": "CN=LENOVO",
            "issued_by": "CN=LENOVO"
        }
    },
    "581292d20085e4c0e928e41b59bf4bb9d5348508": {
        "KEKUpdate": "Lenovo\\KEKUpdate_Lenovo_PK46.bin",
        "Certificate": {
            "serial_number": 125403069047851111817316477938877552096,
            "issued_to": "CN=LENOVO",
            "issued_by": "CN=LENOVO"
        }
    },
    "56f88d8ae89f66e6293495541303eeaebc32965b": {
        "KEKUpdate": "Lenovo\\KEKUpdate_Lenovo_PK47.bin",
        "Certificate": {
            "serial_number": 314658395810131802966395236705817766642,
            "issued_to": "CN=LENOVO",
            "issued_by": "CN=LENOVO"
        }
    },
    "787fedaa8fcc050d1796b5c62fd534bc0c1e3d4a": {
        "KEKUpdate": "Lenovo\\KEKUpdate_Lenovo_PK48.bin",
        "Certificate": {
            "serial_number": 144267026831584996786358608067079633626,
            "issued_to": "CN=LENOVO",
            "issued_by": "CN=LENOVO"
        }
    },
    "ec22c5da616fb0657afe7dc772392cf52d47a6cb": {
        "KEKUpdate": "Lenovo\\KEKUpdate_Lenovo_PK49.bin",
        "Certificate": {
            "serial_number": 56717098172691151534102606671514521747,
            "issued_to": "CN=LENOVO",
            "issued_by": "CN=LENOVO"
        }
    },
    "8e337cd49839d08055b6d1077357b54adf7cdee6": {
        "KEKUpdate": "Lenovo\\KEKUpdate_Lenovo_PK50.bin",
        "Certificate": {
            "serial_number": 261172308325825050065434727687474878631,
            "issued_to": "CN=LENOVO",
            "issued_by": "CN=LENOVO"
        }
    },
    "bc786596daac49583eeb611728fa72abacf33141": {
        "KEKUpdate": "Lenovo\\KEKUpdate_Lenovo_PK51.bin",
        "Certificate": {
            "serial_number": 336592729918945489803832706109556343573,
            "issued_to": "CN=LENOVO",
            "issued_by": "CN=LENOVO"
        }
    },
    "ce22a3b906844459f2998737ae8166ddf6aa0e3b": {
        "KEKUpdate": "Lenovo\\KEKUpdate_Lenovo_PK52.bin",
        "Certificate": {
            "serial_number": 294467985875452423895333328448421934294,
            "issued_to": "CN=LENOVO",
            "issued_by": "CN=LENOVO"
        }
    },
    "d29077fc4b53c9247da258ccf715c0cea927eb31": {
        "KEKUpdate": "Lenovo\\KEKUpdate_Lenovo_PK53.bin",
        "Certificate": {
            "serial_number": 258393234776483549401738409752557875823,
            "issued_to": "CN=LENOVO",
            "issued_by": "CN=LENOVO"
        }
    },
    "2fc1e96d4ccb3193a4c7ed0bb41a3631d104b196": {
        "KEKUpdate": "Lenovo\\KEKUpdate_Lenovo_PK54.bin",
        "Certificate": {
            "serial_number": 109667903371961800690965550559957615331,
            "issued_to": "CN=LENOVO",
            "issued_by": "CN=LENOVO"
        }
    },
    "232f4d5939143eb69a58ded45298d4e73daf1d52": {
        "KEKUpdate": "Lenovo\\KEKUpdate_Lenovo_PK55.bin",
        "Certificate": {
            "serial_number": 237836413254954156743433332437317862862,
            "issued_to": "CN=LENOVO",
            "issued_by": "CN=LENOVO"
        }
    },
    "1ae095bdd403d8ab0ec955a94f8140a73c7e9ce0": {
        "KEKUpdate": "Lenovo\\KEKUpdate_Lenovo_PK56.bin",
        "Certificate": {
            "serial_number": 195823118566225047758353358383628235450,
            "issued_to": "CN=LENOVO",
            "issued_by": "CN=LENOVO"
        }
    },
    "5588d5386303f8bf83d3e58d7555d30068ce8b16": {
        "KEKUpdate": "Lenovo\\KEKUpdate_Lenovo_PK57.bin",
        "Certificate": {
            "serial_number": 175325512064897132583193102018921211608,
            "issued_to": "CN=LENOVO",
            "issued_by": "CN=LENOVO"
        }
    },
    "76811f6e08e0422d3207fc3fd9132b8795ab3804": {
        "KEKUpdate": "Lenovo\\KEKUpdate_Lenovo_PK58.bin",
        "Certificate": {
            "serial_number": 141819512075572602454340372406839319331,
            "issued_to": "CN=LENOVO",
            "issued_by": "CN=LENOVO"
        }
    },
    "8a55e8381272172b2e1fd810012fc9c9e0619790": {
        "KEKUpdate": "Lenovo\\KEKUpdate_Lenovo_PK59.bin",
        "Certificate": {
            "serial_number": 335888002097529919684750897901624331037,
            "issued_to": "CN=LENOVO",
            "issued_by": "CN=LENOVO"
        }
    },
    "d078d189fd327ddb622b03a0c7afc332c8fa611c": {
        "KEKUpdate": "Lenovo\\KEKUpdate_Lenovo_PK60.bin",
        "Certificate": {
            "serial_number": 245690929476829745356201169672076874645,
            "issued_to": "CN=LENOVO",
            "issued_by": "CN=LENOVO"
        }
    },
    "d9fbe8ea40b882ec87fd4d4f9f443266b15b48dd": {
        "KEKUpdate": "Lenovo\\KEKUpdate_Lenovo_PK61.bin",
        "Certificate": {
            "serial_number": 210454518224711492231609428635779181621,
            "issued_to": "CN=LENOVO",
            "issued_by": "CN=LENOVO"
        }
    },
    "7492574a186297f6a0ccab991d5db9822b557252": {
        "KEKUpdate": "Lenovo\\KEKUpdate_Lenovo_PK62.bin",
        "Certificate": {
            "serial_number": 177236730233014576665865269599287803700,
            "issued_to": "CN=LENOVO",
            "issued_by": "CN=LENOVO"
        }
    },
    "5c844dd4201265a0ac741ef3dd4ba803196f50e1": {
        "KEKUpdate": "Lenovo\\KEKUpdate_Lenovo_PK63.bin",
        "Certificate": {
            "serial_number": 240651941777420212122414643047727125998,
            "issued_to": "CN=LENOVO",
            "issued_by": "CN=LENOVO"
        }
    },
    "17e38a18043d596e79b66f8354d2a2e2a59419d8": {
        "KEKUpdate": "Lenovo\\KEKUpdate_Lenovo_PK64.bin",
        "Certificate": {
            "serial_number": 276751648549337607208199303498013366103,
            "issued_to": "CN=LENOVO",
            "issued_by": "CN=LENOVO"
        }
    },
    "50614e57fb67e4fc609fcbc23300359a400c9c52": {
        "KEKUpdate": "Lenovo\\KEKUpdate_Lenovo_PK65.bin",
        "Certificate": {
            "serial_number": 48914410450793653571011075609794863697,
            "issued_to": "CN=LENOVO",
            "issued_by": "CN=LENOVO"
        }
    },
    "ac340da0ac140edec7e687c29c956ae3215145cc": {
        "KEKUpdate": "Lenovo\\KEKUpdate_Lenovo_PK66.bin",
        "Certificate": {
            "serial_number": 68659124023703951606981179868891504473,
            "issued_to": "CN=LENOVO",
            "issued_by": "CN=LENOVO"
        }
    },
    "e17fdaa00c2bbcf70f56f05c59901272c3547614": {
        "KEKUpdate": "Lenovo\\KEKUpdate_Lenovo_PK67.bin",
        "Certificate": {
            "serial_number": 17267264893630773520303648343196907626,
            "issued_to": "CN=LENOVO",
            "issued_by": "CN=LENOVO"
        }
    },
    "1afc8f49fb75821ee4a2c47110bb135894eb0bed": {
        "KEKUpdate": "Lenovo\\KEKUpdate_Lenovo_PK68.bin",
        "Certificate": {
            "serial_number": 30467357568799424111304132407246875544,
            "issued_to": "CN=LENOVO",
            "issued_by": "CN=LENOVO"
        }
    },
    "991f526b566adfca85b07a87f2d6b0ebd5b2c687": {
        "KEKUpdate": "Lenovo\\KEKUpdate_Lenovo_PK69.bin",
        "Certificate": {
            "serial_number": 157575774591124990930099202856204435228,
            "issued_to": "CN=LENOVO",
            "issued_by": "CN=LENOVO"
        }
    },
    "f2e851a4d6c74f0671dc0dcf392c96f94ae30816": {
        "KEKUpdate": "Lenovo\\KEKUpdate_Lenovo_PK70.bin",
        "Certificate": {
            "serial_number": 61185594900667622923704750280504303908,
            "issued_to": "CN=LENOVO",
            "issued_by": "CN=LENOVO"
        }
    },
    "b0de4e007bbda17bac26ef802e423be805f974c7": {
        "KEKUpdate": "Lenovo\\KEKUpdate_Lenovo_PK311.bin",
        "Certificate": {
            "serial_number": 1883911229821188653744188469535779800,
            "issued_to": "CN=LENOVO",
            "issued_by": "CN=LENOVO"
        }
    },
    "3bdf26cb22ba0fc2d522b8575f1165e03a962067": {
        "KEKUpdate": "Lenovo\\KEKUpdate_Lenovo_PK72.bin",
        "Certificate": {
            "serial_number": 27790635833554954457562321810435074923,
            "issued_to": "CN=LENOVO",
            "issued_by": "CN=LENOVO"
        }
    },
    "75ed571b4f7044d6eb75a930db667909168e85c3": {
        "KEKUpdate": "Lenovo\\KEKUpdate_Lenovo_PK73.bin",
        "Certificate": {
            "serial_number": 181131297186138338232921265623528561602,
            "issued_to": "CN=LENOVO",
            "issued_by": "CN=LENOVO"
        }
    },
    "8451c3540a55d15f9dacbd39f0d3dac289c72994": {
        "KEKUpdate": "Lenovo\\KEKUpdate_Lenovo_PK74.bin",
        "Certificate": {
            "serial_number": 164977260079352348582806583212116153930,
            "issued_to": "CN=LENOVO",
            "issued_by": "CN=LENOVO"
        }
    },
    "dd1a17b5222d470c1dfd0c86dceb559b14e5996e": {
        "KEKUpdate": "Lenovo\\KEKUpdate_Lenovo_PK75.bin",
        "Certificate": {
            "serial_number": 242503672537069801448291272452545818649,
            "issued_to": "CN=LENOVO",
            "issued_by": "CN=LENOVO"
        }
    },
    "5b67517bd1d4df7e3a633cc8a6eccff5b783a951": {
        "KEKUpdate": "Lenovo\\KEKUpdate_Lenovo_PK76.bin",
        "Certificate": {
            "serial_number": 239429217563502505995803734712851562824,
            "issued_to": "CN=LENOVO",
            "issued_by": "CN=LENOVO"
        }
    },
    "30172f708cd2ccfdf4674bbd7a5d5091cfb2b2b3": {
        "KEKUpdate": "Lenovo\\KEKUpdate_Lenovo_PK77.bin",
        "Certificate": {
            "serial_number": 174083150389814405634332648758457418040,
            "issued_to": "CN=LENOVO",
            "issued_by": "CN=LENOVO"
        }
    },
    "8cd2799930784741f0e8591f9d3b84b66a2c9237": {
        "KEKUpdate": "Lenovo\\KEKUpdate_Lenovo_PK78.bin",
        "Certificate": {
            "serial_number": 226012992467745391805858370509339287797,
            "issued_to": "CN=LENOVO",
            "issued_by": "CN=LENOVO"
        }
    },
    "115ea830167d3fa04ccafd6269c75f209881e13a": {
        "KEKUpdate": "Lenovo\\KEKUpdate_Lenovo_PK79.bin",
        "Certificate": {
            "serial_number": 123665621834055469564669072023844636349,
            "issued_to": "CN=LENOVO",
            "issued_by": "CN=LENOVO"
        }
    },
    "e7b1f925797828ccc5b407000164037d07243e40": {
        "KEKUpdate": "Lenovo\\KEKUpdate_Lenovo_PK80.bin",
        "Certificate": {
            "serial_number": 32410976445883094846986539438441138198,
            "issued_to": "CN=LENOVO",
            "issued_by": "CN=LENOVO"
        }
    },
    "86bc7b91b048a7b42a70f45e13abb7d74a0d315a": {
        "KEKUpdate": "Lenovo\\KEKUpdate_Lenovo_PK81.bin",
        "Certificate": {
            "serial_number": 143511198628806999550755352083433751998,
            "issued_to": "CN=LENOVO",
            "issued_by": "CN=LENOVO"
        }
    },
    "182cb6b1b555d987d40315d9b04cedcbce6dd99f": {
        "KEKUpdate": "Lenovo\\KEKUpdate_Lenovo_PK266.bin",
        "Certificate": {
            "serial_number": 66309700154516769721685598871470047623,
            "issued_to": "CN=LENOVO",
            "issued_by": "CN=LENOVO"
        }
    },
    "49fd049376ad549d9ebe3665dca5639ac463c3e8": {
        "KEKUpdate": "Lenovo\\KEKUpdate_Lenovo_PK83.bin",
        "Certificate": {
            "serial_number": 37776803029202987016784894986883080567,
            "issued_to": "CN=LENOVO",
            "issued_by": "CN=LENOVO"
        }
    },
    "47101516814f6d558e4bcbb4c946a6d3db36d7fd": {
        "KEKUpdate": "Lenovo\\KEKUpdate_Lenovo_PK84.bin",
        "Certificate": {
            "serial_number": 266012000737344674632071969856149308180,
            "issued_to": "CN=LENOVO",
            "issued_by": "CN=LENOVO"
        }
    },
    "29b12154ef8e50674e53ccd446f5de02f20f2126": {
        "KEKUpdate": "Lenovo\\KEKUpdate_Lenovo_PK85.bin",
        "Certificate": {
            "serial_number": 18763491564673311108160035447105347890,
            "issued_to": "CN=LENOVO",
            "issued_by": "CN=LENOVO"
        }
    },
    "a897ef2390abdf47508ec0ee698e226fa8081bcc": {
        "KEKUpdate": "Lenovo\\KEKUpdate_Lenovo_PK86.bin",
        "Certificate": {
            "serial_number": 74768699644154560689835814407937607000,
            "issued_to": "CN=LENOVO",
            "issued_by": "CN=LENOVO"
        }
    },
    "dc88b3f2a22e4047f07797c1c61a0baf19eba91b": {
        "KEKUpdate": "Lenovo\\KEKUpdate_Lenovo_PK87.bin",
        "Certificate": {
            "serial_number": 50866866748889631365295507379114363464,
            "issued_to": "CN=LENOVO",
            "issued_by": "CN=LENOVO"
        }
    },
    "ec46c96de2f2ccaec07e8536035e2d715690f579": {
        "KEKUpdate": "Lenovo\\KEKUpdate_Lenovo_PK88.bin",
        "Certificate": {
            "serial_number": 127992310214900808368170731068382661299,
            "issued_to": "CN=LENOVO",
            "issued_by": "CN=LENOVO"
        }
    },
    "970eeaff5e3943884a58ec599a5ab4544da1f651": {
        "KEKUpdate": "Lenovo\\KEKUpdate_Lenovo_PK89.bin",
        "Certificate": {
            "serial_number": 186455313725956750921437773511464960092,
            "issued_to": "CN=LENOVO",
            "issued_by": "CN=LENOVO"
        }
    },
    "06f2f8d82b4e42fe4c4c509dc26c86addf456167": {
        "KEKUpdate": "Lenovo\\KEKUpdate_Lenovo_PK90.bin",
        "Certificate": {
            "serial_number": 158040910409205182395480630225297384339,
            "issued_to": "CN=LENOVO",
            "issued_by": "CN=LENOVO"
        }
    },
    "13439cf8fc47c4055b6b04d25d11949cb10948be": {
        "KEKUpdate": "Lenovo\\KEKUpdate_Lenovo_PK91.bin",
        "Certificate": {
            "serial_number": 252475043247234444566971945669523569844,
            "issued_to": "CN=LENOVO",
            "issued_by": "CN=LENOVO"
        }
    },
    "92868174320b6e31ac725557235e8a6f496ab20a": {
        "KEKUpdate": "Lenovo\\KEKUpdate_Lenovo_PK92.bin",
        "Certificate": {
            "serial_number": 261667904600972625154106517211268415238,
            "issued_to": "CN=LENOVO",
            "issued_by": "CN=LENOVO"
        }
    },
    "0f3cb0b6b00d2a025d0e2563d9dcc5f6b86c1a8d": {
        "KEKUpdate": "Lenovo\\KEKUpdate_Lenovo_PK93.bin",
        "Certificate": {
            "serial_number": 235095987282528000288109356913392045825,
            "issued_to": "CN=LENOVO",
            "issued_by": "CN=LENOVO"
        }
    },
    "2c763c1389924ec2ef9357825f4964d4085de59c": {
        "KEKUpdate": "Lenovo\\KEKUpdate_Lenovo_PK94.bin",
        "Certificate": {
            "serial_number": 143032205131881255987809698738602010571,
            "issued_to": "CN=LENOVO",
            "issued_by": "CN=LENOVO"
        }
    },
    "1caa1691637d1ae1c8915e205e2b71d661299800": {
        "KEKUpdate": "Lenovo\\KEKUpdate_Lenovo_PK95.bin",
        "Certificate": {
            "serial_number": 308282374209756294474609507000216483084,
            "issued_to": "CN=LENOVO",
            "issued_by": "CN=LENOVO"
        }
    },
    "9f5ff0a640fa7f13b8526f0d78c0a9c52b9da212": {
        "KEKUpdate": "Lenovo\\KEKUpdate_Lenovo_PK96.bin",
        "Certificate": {
            "serial_number": 129624142370495020379726182872443320526,
            "issued_to": "CN=LENOVO",
            "issued_by": "CN=LENOVO"
        }
    },
    "d4c6e6de3d8fb99fdd3b41eb4a94ed72faddcf9f": {
        "KEKUpdate": "Lenovo\\KEKUpdate_Lenovo_PK97.bin",
        "Certificate": {
            "serial_number": 143742462948360290251370557054526037508,
            "issued_to": "CN=LENOVO",
            "issued_by": "CN=LENOVO"
        }
    },
    "a04bd153dc84e12a34caff6450c000e0d4c24aa9": {
        "KEKUpdate": "Lenovo\\KEKUpdate_Lenovo_PK98.bin",
        "Certificate": {
            "serial_number": 214913175300793924078093766471722225046,
            "issued_to": "CN=LENOVO",
            "issued_by": "CN=LENOVO"
        }
    },
    "1268fb893e50ff040d904d589a3690133c715c88": {
        "KEKUpdate": "Lenovo\\KEKUpdate_Lenovo_PK269.bin",
        "Certificate": {
            "serial_number": 52588473403984196473609839939424229004,
            "issued_to": "CN=LENOVO",
            "issued_by": "CN=LENOVO"
        }
    },
    "c788d999f238ec8a781e8ac579d09ed2c4c2fd3e": {
        "KEKUpdate": "Lenovo\\KEKUpdate_Lenovo_PK100.bin",
        "Certificate": {
            "serial_number": 194836636046282785548246906641204118475,
            "issued_to": "CN=LENOVO",
            "issued_by": "CN=LENOVO"
        }
    },
    "5554c1c04fefb3db516de239af72680c3cdfae5a": {
        "KEKUpdate": "Lenovo\\KEKUpdate_Lenovo_PK101.bin",
        "Certificate": {
            "serial_number": 298573266088223937559158437652139958425,
            "issued_to": "CN=LENOVO",
            "issued_by": "CN=LENOVO"
        }
    },
    "9e09b375967a8f46f9f9c5720d548c6f28c850d2": {
        "KEKUpdate": "Lenovo\\KEKUpdate_Lenovo_PK102.bin",
        "Certificate": {
            "serial_number": 73064199745744368903329053278346811330,
            "issued_to": "CN=LENOVO",
            "issued_by": "CN=LENOVO"
        }
    },
    "7e33d68a9141d16f2962fa658a1ce14a90cbe10d": {
        "KEKUpdate": "Lenovo\\KEKUpdate_Lenovo_PK103.bin",
        "Certificate": {
            "serial_number": 45883424502755815695207165724022830113,
            "issued_to": "CN=LENOVO",
            "issued_by": "CN=LENOVO"
        }
    },
    "2d123ce60cb3c4399f90efac6b8be22fbf1ba91b": {
        "KEKUpdate": "Lenovo\\KEKUpdate_Lenovo_PK104.bin",
        "Certificate": {
            "serial_number": 161725057926119028778694677325165205871,
            "issued_to": "CN=LENOVO",
            "issued_by": "CN=LENOVO"
        }
    },
    "9fae9ea35241513c75ab3dd0381ba61a3eb27b2b": {
        "KEKUpdate": "Lenovo\\KEKUpdate_Lenovo_PK105.bin",
        "Certificate": {
            "serial_number": 301651736837241198484919523384832113168,
            "issued_to": "CN=LENOVO",
            "issued_by": "CN=LENOVO"
        }
    },
    "d8ca73198f051b315f2900be78c02a59836d28c1": {
        "KEKUpdate": "Lenovo\\KEKUpdate_Lenovo_PK106.bin",
        "Certificate": {
            "serial_number": 185504566598896149871098100669772397133,
            "issued_to": "CN=LENOVO",
            "issued_by": "CN=LENOVO"
        }
    },
    "594582e9320a786c3c662ff86a5f3358271e4a4c": {
        "KEKUpdate": "Lenovo\\KEKUpdate_Lenovo_PK107.bin",
        "Certificate": {
            "serial_number": 233668021494750840329206581888486413057,
            "issued_to": "CN=LENOVO",
            "issued_by": "CN=LENOVO"
        }
    },
    "0f64eea2b32bb65bf82d30fc7e8fdaac2f4163ee": {
        "KEKUpdate": "Lenovo\\KEKUpdate_Lenovo_PK108.bin",
        "Certificate": {
            "serial_number": 184343277249285808719231330036089064630,
            "issued_to": "CN=LENOVO",
            "issued_by": "CN=LENOVO"
        }
    },
    "7065b7b50f9d595f433429ae23e73ba6a9ec0c2c": {
        "KEKUpdate": "Lenovo\\KEKUpdate_Lenovo_PK109.bin",
        "Certificate": {
            "serial_number": 116156494135293689343268341343186468846,
            "issued_to": "CN=LENOVO",
            "issued_by": "CN=LENOVO"
        }
    },
    "d0108569935f061a3079053e5f544bc4259ec6c9": {
        "KEKUpdate": "Lenovo\\KEKUpdate_Lenovo_PK110.bin",
        "Certificate": {
            "serial_number": 49076543266689871918292878071003007854,
            "issued_to": "CN=LENOVO",
            "issued_by": "CN=LENOVO"
        }
    },
    "ea98b067f62f5bd0051836d1a6d9f20113a9476b": {
        "KEKUpdate": "Lenovo\\KEKUpdate_Lenovo_PK111.bin",
        "Certificate": {
            "serial_number": 253650612281942692505564972839851642153,
            "issued_to": "CN=LENOVO",
            "issued_by": "CN=LENOVO"
        }
    },
    "f91552f96cda0bd35d2f2838ba34dd8f18ec52f7": {
        "KEKUpdate": "Lenovo\\KEKUpdate_Lenovo_PK112.bin",
        "Certificate": {
            "serial_number": 188453100465874443855325150362449764444,
            "issued_to": "CN=LENOVO",
            "issued_by": "CN=LENOVO"
        }
    },
    "3d07d09a174bc8a484a8db6b57a10da499e5bc2b": {
        "KEKUpdate": "Lenovo\\KEKUpdate_Lenovo_PK113.bin",
        "Certificate": {
            "serial_number": 160278877619113568077170124679976155970,
            "issued_to": "CN=LENOVO",
            "issued_by": "CN=LENOVO"
        }
    },
    "5c87c3aba87c157ae05895bb976b49afed228f5f": {
        "KEKUpdate": "Lenovo\\KEKUpdate_Lenovo_PK114.bin",
        "Certificate": {
            "serial_number": 211493108852978080656100622711390945486,
            "issued_to": "CN=LENOVO",
            "issued_by": "CN=LENOVO"
        }
    },
    "f42b6a34c301e3d7682fd82644a47fee337b012c": {
        "KEKUpdate": "Lenovo\\KEKUpdate_Lenovo_PK115.bin",
        "Certificate": {
            "serial_number": 89565349595130447740301169788550218534,
            "issued_to": "CN=LENOVO",
            "issued_by": "CN=LENOVO"
        }
    },
    "bdb32086f3e526c94c5ffbd7fbe56e956d286600": {
        "KEKUpdate": "Lenovo\\KEKUpdate_Lenovo_PK116.bin",
        "Certificate": {
            "serial_number": 316507678768704453587372988494626241259,
            "issued_to": "CN=LENOVO",
            "issued_by": "CN=LENOVO"
        }
    },
    "4c913ff75e0045d9801b120edba595257da6c57c": {
        "KEKUpdate": "Lenovo\\KEKUpdate_Lenovo_PK117.bin",
        "Certificate": {
            "serial_number": 193909732446896174439651226665606771023,
            "issued_to": "CN=LENOVO",
            "issued_by": "CN=LENOVO"
        }
    },
    "f6c5945bb84e1296c6fc147679d5cf70c9bac65e": {
        "KEKUpdate": "Lenovo\\KEKUpdate_Lenovo_PK118.bin",
        "Certificate": {
            "serial_number": 105339170900280406207466398514299514903,
            "issued_to": "CN=LENOVO",
            "issued_by": "CN=LENOVO"
        }
    },
    "8f349b3f9a5d0195080498b7200d92f773687bad": {
        "KEKUpdate": "Lenovo\\KEKUpdate_Lenovo_PK119.bin",
        "Certificate": {
            "serial_number": 269565968501155723012431982835155133063,
            "issued_to": "CN=LENOVO",
            "issued_by": "CN=LENOVO"
        }
    },
    "009c2135db2de91dd9f50989dea0dfc0931dd774": {
        "KEKUpdate": "Lenovo\\KEKUpdate_Lenovo_PK120.bin",
        "Certificate": {
            "serial_number": 322502014279152806619270152106536317678,
            "issued_to": "CN=LENOVO",
            "issued_by": "CN=LENOVO"
        }
    },
    "bc22754a1c71d5c42ab573feb66b55224fb577b7": {
        "KEKUpdate": "Lenovo\\KEKUpdate_Lenovo_PK121.bin",
        "Certificate": {
            "serial_number": 131597910844996991100400571725871842705,
            "issued_to": "CN=LENOVO",
            "issued_by": "CN=LENOVO"
        }
    },
    "8964b2a4342bb10d0794e793fd5c341820398ec2": {
        "KEKUpdate": "Lenovo\\KEKUpdate_Lenovo_PK122.bin",
        "Certificate": {
            "serial_number": 100605962915956094324056848874614148912,
            "issued_to": "CN=LENOVO",
            "issued_by": "CN=LENOVO"
        }
    },
    "59192ca2f6a6bf6d62d0b2afd84f95144d4c2a27": {
        "KEKUpdate": "Lenovo\\KEKUpdate_Lenovo_PK282.bin",
        "Certificate": {
            "serial_number": 183094600166483289356439641325614967589,
            "issued_to": "CN=LENOVO",
            "issued_by": "CN=LENOVO"
        }
    },
    "b26b25a1ac09eb6f4fe1178d1e1f706c6db2f8a6": {
        "KEKUpdate": "Lenovo\\KEKUpdate_Lenovo_PK124.bin",
        "Certificate": {
            "serial_number": 69744567755642764707890167032903737681,
            "issued_to": "CN=LENOVO",
            "issued_by": "CN=LENOVO"
        }
    },
    "5cd3eed294b66a114140cde15193fa559bd2a643": {
        "KEKUpdate": "Lenovo\\KEKUpdate_Lenovo_PK125.bin",
        "Certificate": {
            "serial_number": 197191832712968134999186426403754777880,
            "issued_to": "CN=LENOVO",
            "issued_by": "CN=LENOVO"
        }
    },
    "fd0c9d1fe0233211d01e9593f6d91faff2102d27": {
        "KEKUpdate": "Lenovo\\KEKUpdate_Lenovo_PK286.bin",
        "Certificate": {
            "serial_number": 120732183790178233629084919548136359468,
            "issued_to": "CN=LENOVO",
            "issued_by": "CN=LENOVO"
        }
    },
    "b6a696cb0a9c7dc4e37980a5db0e35bc07ebee59": {
        "KEKUpdate": "Lenovo\\KEKUpdate_Lenovo_PK127.bin",
        "Certificate": {
            "serial_number": 312652411650924029532401901024300966983,
            "issued_to": "CN=LENOVO",
            "issued_by": "CN=LENOVO"
        }
    },
    "02f76b7683fb683b90e7cf7d2543d26bf618dc96": {
        "KEKUpdate": "Lenovo\\KEKUpdate_Lenovo_PK128.bin",
        "Certificate": {
            "serial_number": 252990367523195664371135496035192303676,
            "issued_to": "CN=LENOVO",
            "issued_by": "CN=LENOVO"
        }
    },
    "1b5649db7b8a5361eeb86aadf334a326f7e63d43": {
        "KEKUpdate": "Lenovo\\KEKUpdate_Lenovo_PK129.bin",
        "Certificate": {
            "serial_number": 182804896880447139439957239473535039799,
            "issued_to": "CN=Trust - Lenovo Certificate",
            "issued_by": "CN=Trust - Lenovo Certificate"
        }
    },
    "c9f9feacec772cda2d71178751b35d59eeeb5537": {
        "KEKUpdate": "Lenovo\\KEKUpdate_Lenovo_PK130.bin",
        "Certificate": {
            "serial_number": 99305640628537459579148321625247607016,
            "issued_to": "CN=Trust - Lenovo Certificate",
            "issued_by": "CN=Trust - Lenovo Certificate"
        }
    },
    "4b46a1e4c889844b281a3ac8d99de6d4933cdebc": {
        "KEKUpdate": "Lenovo\\KEKUpdate_Lenovo_PK131.bin",
        "Certificate": {
            "serial_number": 232772215558866299023113598362178334939,
            "issued_to": "CN=Trust - Lenovo Certificate",
            "issued_by": "CN=Trust - Lenovo Certificate"
        }
    },
    "6d61659ed0184c5ec678c9c5080f0a9a26901efd": {
        "KEKUpdate": "Lenovo\\KEKUpdate_Lenovo_PK132.bin",
        "Certificate": {
            "serial_number": 191607808540315690724462095110293559114,
            "issued_to": "CN=Trust - Lenovo Certificate",
            "issued_by": "CN=Trust - Lenovo Certificate"
        }
    },
    "fc6db8147dc4bae78a0b483f7a27deff284afc06": {
        "KEKUpdate": "Lenovo\\KEKUpdate_Lenovo_PK133.bin",
        "Certificate": {
            "serial_number": 332989889188094078458094265129792279323,
            "issued_to": "CN=Trust - Lenovo Certificate",
            "issued_by": "CN=Trust - Lenovo Certificate"
        }
    },
    "5bdd2a8ea21fd4d3135d84e609f639542375758b": {
        "KEKUpdate": "Lenovo\\KEKUpdate_Lenovo_PK134.bin",
        "Certificate": {
            "serial_number": 313658738368087147313912484773141375227,
            "issued_to": "CN=Trust - Lenovo Certificate",
            "issued_by": "CN=Trust - Lenovo Certificate"
        }
    },
    "b6f441ffc795086ba78d3ddb05ce825ce73b0134": {
        "KEKUpdate": "Lenovo\\KEKUpdate_Lenovo_PK135.bin",
        "Certificate": {
            "serial_number": 129905055320117293094926438584345881133,
            "issued_to": "CN=Trust - Lenovo Certificate",
            "issued_by": "CN=Trust - Lenovo Certificate"
        }
    },
    "901bcfc4138ac79b70b7eeec56f739ecc5558404": {
        "KEKUpdate": "Lenovo\\KEKUpdate_Lenovo_PK136.bin",
        "Certificate": {
            "serial_number": 56498636577552462098941252811094286600,
            "issued_to": "CN=Trust - Lenovo Certificate",
            "issued_by": "CN=Trust - Lenovo Certificate"
        }
    },
    "de4f05f4e2bdeddfc5dbd13a43c4856c6f0a42f0": {
        "KEKUpdate": "Lenovo\\KEKUpdate_Lenovo_PK137.bin",
        "Certificate": {
            "serial_number": 276471844365224426969323471406961005575,
            "issued_to": "CN=Trust - Lenovo Certificate",
            "issued_by": "CN=Trust - Lenovo Certificate"
        }
    },
    "424582bd216feb64d117a3301ba917e6207bc4ad": {
        "KEKUpdate": "Lenovo\\KEKUpdate_Lenovo_PK138.bin",
        "Certificate": {
            "serial_number": 23615188285150499922308744625181002482,
            "issued_to": "CN=Trust - Lenovo Certificate",
            "issued_by": "CN=Trust - Lenovo Certificate"
        }
    },
    "73c23893c61a530d1d9837455ea4b4d30b1a0823": {
        "KEKUpdate": "Lenovo\\KEKUpdate_Lenovo_PK139.bin",
        "Certificate": {
            "serial_number": 191507032201920121174374055463611767749,
            "issued_to": "CN=LENOVO",
            "issued_by": "CN=LENOVO"
        }
    },
    "f7eb983c91d67f92df0b0703d70883c2f22e6a26": {
        "KEKUpdate": "Lenovo\\KEKUpdate_Lenovo_PK140.bin",
        "Certificate": {
            "serial_number": 215997020373300760074399402486182534176,
            "issued_to": "CN=Trust - Lenovo Certificate",
            "issued_by": "CN=Trust - Lenovo Certificate"
        }
    },
    "cfa8dfc1e188a14ecb3762601486eeecb458184a": {
        "KEKUpdate": "Lenovo\\KEKUpdate_Lenovo_PK141.bin",
        "Certificate": {
            "serial_number": 124950673394762392230457374661882254576,
            "issued_to": "CN=Trust - Lenovo Certificate",
            "issued_by": "CN=Trust - Lenovo Certificate"
        }
    },
    "e8c1d02832b39c0a4a5eca27ef5f7b75453a52a5": {
        "KEKUpdate": "Lenovo\\KEKUpdate_Lenovo_PK142.bin",
        "Certificate": {
            "serial_number": 31858331923843714894253194529434278183,
            "issued_to": "CN=Trust - Lenovo Certificate",
            "issued_by": "CN=Trust - Lenovo Certificate"
        }
    },
    "737faa675de1b40597b21da3970c58ed90f49146": {
        "KEKUpdate": "Lenovo\\KEKUpdate_Lenovo_PK143.bin",
        "Certificate": {
            "serial_number": 71200280089825166517960908840419124193,
            "issued_to": "CN=Trust - Lenovo Certificate",
            "issued_by": "CN=Trust - Lenovo Certificate"
        }
    },
    "f73abc0418ae5e897d1e0bd2599b88d41633de10": {
        "KEKUpdate": "Lenovo\\KEKUpdate_Lenovo_PK144.bin",
        "Certificate": {
            "serial_number": 165078294107044358843440187229799095524,
            "issued_to": "CN=Trust - Lenovo Certificate",
            "issued_by": "CN=Trust - Lenovo Certificate"
        }
    },
    "fef8ef45f14464f41ed9d4deeaac58c81275861c": {
        "KEKUpdate": "Lenovo\\KEKUpdate_Lenovo_PK145.bin",
        "Certificate": {
            "serial_number": 103423417713029875802105391085371586673,
            "issued_to": "CN=Trust - Lenovo Certificate",
            "issued_by": "CN=Trust - Lenovo Certificate"
        }
    },
    "811cef4da1280d572016c600c94190562ae234da": {
        "KEKUpdate": "Lenovo\\KEKUpdate_Lenovo_PK146.bin",
        "Certificate": {
            "serial_number": 315114242507933533755600413719779238133,
            "issued_to": "CN=LENOVO",
            "issued_by": "CN=LENOVO"
        }
    },
    "d66120bf251495dd71145f0d30de8f70565a1299": {
        "KEKUpdate": "Lenovo\\KEKUpdate_Lenovo_PK147.bin",
        "Certificate": {
            "serial_number": 239903589697402032702632318989087418385,
            "issued_to": "CN=LENOVO",
            "issued_by": "CN=LENOVO"
        }
    },
    "c538e85a06aeaccf5e7dca18b807b8d0b1cab4d7": {
        "KEKUpdate": "Lenovo\\KEKUpdate_Lenovo_PK148.bin",
        "Certificate": {
            "serial_number": 265257990098762250382411013491296109301,
            "issued_to": "CN=LENOVO",
            "issued_by": "CN=LENOVO"
        }
    },
    "db47ad917a5da43146d971a8b7aa3d034e5612f1": {
        "KEKUpdate": "Lenovo\\KEKUpdate_Lenovo_PK149.bin",
        "Certificate": {
            "serial_number": 267392277456057618137208410279388184690,
            "issued_to": "CN=LENOVO",
            "issued_by": "CN=LENOVO"
        }
    },
    "78d7f3dc5e7522158b405df56d347d5d5baf93b8": {
        "KEKUpdate": "Lenovo\\KEKUpdate_Lenovo_PK150.bin",
        "Certificate": {
            "serial_number": 252300580427337676137008992022422778063,
            "issued_to": "CN=LENOVO",
            "issued_by": "CN=LENOVO"
        }
    },
    "5ae68fc8196b8943bb508c09e33e4f0dfc5be8b3": {
        "KEKUpdate": "Lenovo\\KEKUpdate_Lenovo_PK151.bin",
        "Certificate": {
            "serial_number": 143895191556609533514345614384979004776,
            "issued_to": "CN=LENOVO",
            "issued_by": "CN=LENOVO"
        }
    },
    "a4461dc0076e0d651488cb916c876a3ec194d3b6": {
        "KEKUpdate": "Lenovo\\KEKUpdate_Lenovo_PK152.bin",
        "Certificate": {
            "serial_number": 33519480122344703622435418349699144177,
            "issued_to": "CN=LENOVO",
            "issued_by": "CN=LENOVO"
        }
    },
    "fe29adea8f28e087fcef92f4a69da54242de2e10": {
        "KEKUpdate": "Lenovo\\KEKUpdate_Lenovo_PK153.bin",
        "Certificate": {
            "serial_number": 110819204976736373883545424747531895609,
            "issued_to": "CN=LENOVO",
            "issued_by": "CN=LENOVO"
        }
    },
    "8b70af33ff1c6c7d4bb8d4fb9319314efc941536": {
        "KEKUpdate": "Lenovo\\KEKUpdate_Lenovo_PK154.bin",
        "Certificate": {
            "serial_number": 311408544965612507347720802941819888535,
            "issued_to": "CN=LENOVO",
            "issued_by": "CN=LENOVO"
        }
    },
    "f8c737f9c6bd6302eb0afd7a4f63c9a601bea696": {
        "KEKUpdate": "Lenovo\\KEKUpdate_Lenovo_PK155.bin",
        "Certificate": {
            "serial_number": 100714602599331787867515768282955939540,
            "issued_to": "CN=LENOVO",
            "issued_by": "CN=LENOVO"
        }
    },
    "b2035254a6c39e33e86006e921d445fda66a6373": {
        "KEKUpdate": "Lenovo\\KEKUpdate_Lenovo_PK156.bin",
        "Certificate": {
            "serial_number": 193305949086422540909624535176298368348,
            "issued_to": "CN=LENOVO",
            "issued_by": "CN=LENOVO"
        }
    },
    "712fdda33b78e97a3370d5293e27c8e2828d221b": {
        "KEKUpdate": "Lenovo\\KEKUpdate_Lenovo_PK157.bin",
        "Certificate": {
            "serial_number": 322690830190327384101915257520976764564,
            "issued_to": "CN=LENOVO",
            "issued_by": "CN=LENOVO"
        }
    },
    "68e43b64cb48e3ec39eee80d37117d96a8afd72a": {
        "KEKUpdate": "Lenovo\\KEKUpdate_Lenovo_PK158.bin",
        "Certificate": {
            "serial_number": 92204616238063407206227627204308194731,
            "issued_to": "CN=LENOVO",
            "issued_by": "CN=LENOVO"
        }
    },
    "97fef08b2ddcf46d90e4df3a3df1a4ba838f577c": {
        "KEKUpdate": "Lenovo\\KEKUpdate_Lenovo_PK159.bin",
        "Certificate": {
            "serial_number": 215770760554378691751213946644424213859,
            "issued_to": "CN=LENOVO",
            "issued_by": "CN=LENOVO"
        }
    },
    "aebfa17f2bdada1fccca0a36ec42cca195ea26f2": {
        "KEKUpdate": "Lenovo\\KEKUpdate_Lenovo_PK160.bin",
        "Certificate": {
            "serial_number": 172040632724030744266619033252488656012,
            "issued_to": "CN=LENOVO",
            "issued_by": "CN=LENOVO"
        }
    },
    "88c688dfd79f474ad89243c80cc95a9ca7bc6383": {
        "KEKUpdate": "Lenovo\\KEKUpdate_Lenovo_PK161.bin",
        "Certificate": {
            "serial_number": 218656515980598630522701442629885506965,
            "issued_to": "CN=LENOVO",
            "issued_by": "CN=LENOVO"
        }
    },
    "e6ba42852054c7e0b85e3bb7e482f646933c4544": {
        "KEKUpdate": "Lenovo\\KEKUpdate_Lenovo_PK162.bin",
        "Certificate": {
            "serial_number": 137556838186061878796836826602322765510,
            "issued_to": "CN=LENOVO",
            "issued_by": "CN=LENOVO"
        }
    },
    "e4a56c654866c20bf16b0b8374ee0ee5dcd4c9bb": {
        "KEKUpdate": "Lenovo\\KEKUpdate_Lenovo_PK163.bin",
        "Certificate": {
            "serial_number": 231290229078734329823611797277011686673,
            "issued_to": "CN=LENOVO",
            "issued_by": "CN=LENOVO"
        }
    },
    "fdec21a3087cc0a6bacdedb68ea80c5164cbe1a4": {
        "KEKUpdate": "Lenovo\\KEKUpdate_Lenovo_PK164.bin",
        "Certificate": {
            "serial_number": 336941957772443229604596679082980223841,
            "issued_to": "CN=LENOVO",
            "issued_by": "CN=LENOVO"
        }
    },
    "aa18fc29e271ef31c6f8ef4aecc562c12161e0a7": {
        "KEKUpdate": "Lenovo\\KEKUpdate_Lenovo_PK165.bin",
        "Certificate": {
            "serial_number": 91648641781984466353064198129785901849,
            "issued_to": "CN=LENOVO",
            "issued_by": "CN=LENOVO"
        }
    },
    "cc92ffaf33b827941c566e4ee000231afe5a28ce": {
        "KEKUpdate": "Lenovo\\KEKUpdate_Lenovo_PK166.bin",
        "Certificate": {
            "serial_number": 193821268223192244314033948675589258305,
            "issued_to": "CN=LENOVO",
            "issued_by": "CN=LENOVO"
        }
    },
    "09b9824229da65df57601e7387694e63c5a2b297": {
        "KEKUpdate": "Lenovo\\KEKUpdate_Lenovo_PK167.bin",
        "Certificate": {
            "serial_number": 204530049482841070653924803400776294601,
            "issued_to": "CN=LENOVO",
            "issued_by": "CN=LENOVO"
        }
    },
    "d7914da3e05b1d4300b6b3e95da0436c8a70064e": {
        "KEKUpdate": "Lenovo\\KEKUpdate_Lenovo_PK168.bin",
        "Certificate": {
            "serial_number": 258246123750032624542534200526476825496,
            "issued_to": "CN=LENOVO",
            "issued_by": "CN=LENOVO"
        }
    },
    "4378c3565d6b054858e4d011cb51e5e86b1aebfd": {
        "KEKUpdate": "Lenovo\\KEKUpdate_Lenovo_PK169.bin",
        "Certificate": {
            "serial_number": 211468140093291349133162545190872774449,
            "issued_to": "CN=LENOVO",
            "issued_by": "CN=LENOVO"
        }
    },
    "6c064a3bb2a6464bc4a10e9c9378c1e6336a12eb": {
        "KEKUpdate": "Lenovo\\KEKUpdate_Lenovo_PK170.bin",
        "Certificate": {
            "serial_number": 221732628842494887806566827792116054253,
            "issued_to": "CN=LENOVO",
            "issued_by": "CN=LENOVO"
        }
    },
    "d4db3f5c4ef6fdcd96562419c023b19972312462": {
        "KEKUpdate": "Lenovo\\KEKUpdate_Lenovo_PK171.bin",
        "Certificate": {
            "serial_number": 41448673327011133493731374470555570405,
            "issued_to": "CN=LENOVO",
            "issued_by": "CN=LENOVO"
        }
    },
    "4859bbe7343b0126f2270e18b6a53aa6983d6410": {
        "KEKUpdate": "Lenovo\\KEKUpdate_Lenovo_PK172.bin",
        "Certificate": {
            "serial_number": 213451690157484602445101564698831732635,
            "issued_to": "CN=LENOVO",
            "issued_by": "CN=LENOVO"
        }
    },
    "53c7f18e060601a9edfd03a091a49fc0f6972d32": {
        "KEKUpdate": "Lenovo\\KEKUpdate_Lenovo_PK173.bin",
        "Certificate": {
            "serial_number": 47013534661534704662670185663140439940,
            "issued_to": "CN=LENOVO",
            "issued_by": "CN=LENOVO"
        }
    },
    "455b4fde063bfce906d77731e520aa8c51b3257f": {
        "KEKUpdate": "Lenovo\\KEKUpdate_Lenovo_PK174.bin",
        "Certificate": {
            "serial_number": 69842337236859023849249559481436856362,
            "issued_to": "CN=LENOVO",
            "issued_by": "CN=LENOVO"
        }
    },
    "6333a5e62f60c78bf2b876468544dc4d35381049": {
        "KEKUpdate": "Lenovo\\KEKUpdate_Lenovo_PK175.bin",
        "Certificate": {
            "serial_number": 169783114382555651505794039300019021971,
            "issued_to": "CN=LENOVO",
            "issued_by": "CN=LENOVO"
        }
    },
    "0518317d431b34af9148cbcf81feaaff34000680": {
        "KEKUpdate": "Lenovo\\KEKUpdate_Lenovo_PK176.bin",
        "Certificate": {
            "serial_number": 181515620599318508912224420285413281164,
            "issued_to": "CN=LENOVO",
            "issued_by": "CN=LENOVO"
        }
    },
    "a83935792289668e48ff5a38abd2a13b5fed6bf5": {
        "KEKUpdate": "Lenovo\\KEKUpdate_Lenovo_PK177.bin",
        "Certificate": {
            "serial_number": 121326324626605445352067837063118757923,
            "issued_to": "CN=LENOVO",
            "issued_by": "CN=LENOVO"
        }
    },
    "3a72e39f0df8d3cb1281aa9c0ef526663470c2fa": {
        "KEKUpdate": "Lenovo\\KEKUpdate_Lenovo_PK178.bin",
        "Certificate": {
            "serial_number": 62572325069475436318990072033713344657,
            "issued_to": "CN=LENOVO",
            "issued_by": "CN=LENOVO"
        }
    },
    "1f2139be9754f96288367f3f8c16fea581395894": {
        "KEKUpdate": "Lenovo\\KEKUpdate_Lenovo_PK179.bin",
        "Certificate": {
            "serial_number": 302455627550282728117927089632111929895,
            "issued_to": "CN=LENOVO",
            "issued_by": "CN=LENOVO"
        }
    },
    "1dd0a4cd107be5257b411b61538edd1c79efff13": {
        "KEKUpdate": "Lenovo\\KEKUpdate_Lenovo_PK180.bin",
        "Certificate": {
            "serial_number": 52637335703571131627784326697545970083,
            "issued_to": "CN=LENOVO",
            "issued_by": "CN=LENOVO"
        }
    },
    "8e1d841f1a05b5722b7f80cab98609c8b9444cf6": {
        "KEKUpdate": "Lenovo\\KEKUpdate_Lenovo_PK181.bin",
        "Certificate": {
            "serial_number": 193512723670428677731103017299683834898,
            "issued_to": "CN=LENOVO",
            "issued_by": "CN=LENOVO"
        }
    },
    "37965449c7b0ad5f6b8cd6b47deb610ed48006e0": {
        "KEKUpdate": "Lenovo\\KEKUpdate_Lenovo_PK182.bin",
        "Certificate": {
            "serial_number": 308003891143988268438377162445203820964,
            "issued_to": "CN=LENOVO",
            "issued_by": "CN=LENOVO"
        }
    },
    "636fc4532cd2d16b0c5036bb14b7e840180c4242": {
        "KEKUpdate": "Lenovo\\KEKUpdate_Lenovo_PK183.bin",
        "Certificate": {
            "serial_number": 2298053096805632351667802677446145317,
            "issued_to": "CN=LENOVO",
            "issued_by": "CN=LENOVO"
        }
    },
    "cc07c17e48bd23c15360598127390bdcc3d22370": {
        "KEKUpdate": "Lenovo\\KEKUpdate_Lenovo_PK184.bin",
        "Certificate": {
            "serial_number": 57279653548300107915261430349367252211,
            "issued_to": "CN=LENOVO",
            "issued_by": "CN=LENOVO"
        }
    },
    "0994c699ad01947d694018527178e46829c45624": {
        "KEKUpdate": "Lenovo\\KEKUpdate_Lenovo_PK185.bin",
        "Certificate": {
            "serial_number": 70803523604980110399338700934978770287,
            "issued_to": "CN=LENOVO",
            "issued_by": "CN=LENOVO"
        }
    },
    "f9768f1d83571e087f4868cc7d3b7fe7beb29c85": {
        "KEKUpdate": "Lenovo\\KEKUpdate_Lenovo_PK186.bin",
        "Certificate": {
            "serial_number": 323723622205063141685152072880993718361,
            "issued_to": "CN=LENOVO",
            "issued_by": "CN=LENOVO"
        }
    },
    "2194ee0a0dfd962184a750b2f0b7b420b0b0d9c8": {
        "KEKUpdate": "Lenovo\\KEKUpdate_Lenovo_PK187.bin",
        "Certificate": {
            "serial_number": 196127116134670820815676724799692642101,
            "issued_to": "CN=LENOVO",
            "issued_by": "CN=LENOVO"
        }
    },
    "6f8568a59464660eff0faaf3b9f4a10418f91713": {
        "KEKUpdate": "Lenovo\\KEKUpdate_Lenovo_PK188.bin",
        "Certificate": {
            "serial_number": 109442937885923148243838054138283583337,
            "issued_to": "CN=LENOVO",
            "issued_by": "CN=LENOVO"
        }
    },
    "2c1a260ee50b0577f9988715ffdc1afa0101f873": {
        "KEKUpdate": "Lenovo\\KEKUpdate_Lenovo_PK189.bin",
        "Certificate": {
            "serial_number": 111678463727012676583524699079878600253,
            "issued_to": "CN=LENOVO",
            "issued_by": "CN=LENOVO"
        }
    },
    "74a75c323054b2edab07754065a8e1b91e2300d0": {
        "KEKUpdate": "Lenovo\\KEKUpdate_Lenovo_PK190.bin",
        "Certificate": {
            "serial_number": 74582186025633072548327014098015252352,
            "issued_to": "CN=LENOVO",
            "issued_by": "CN=LENOVO"
        }
    },
    "49878da901312281e2064ce6323972461f651531": {
        "KEKUpdate": "Lenovo\\KEKUpdate_Lenovo_PK191.bin",
        "Certificate": {
            "serial_number": 178334685645582089986280044187927472347,
            "issued_to": "CN=LENOVO",
            "issued_by": "CN=LENOVO"
        }
    },
    "3ba7162a9b375ab82887cec1562d19e94f2fabe9": {
        "KEKUpdate": "Lenovo\\KEKUpdate_Lenovo_PK192.bin",
        "Certificate": {
            "serial_number": 4814232322320946380870214415815503145,
            "issued_to": "CN=LENOVO",
            "issued_by": "CN=LENOVO"
        }
    },
    "75dcf400f73789b6184a8cee490827c1039db62e": {
        "KEKUpdate": "Lenovo\\KEKUpdate_Lenovo_PK193.bin",
        "Certificate": {
            "serial_number": 250801937615538537359890580649545513142,
            "issued_to": "CN=LENOVO",
            "issued_by": "CN=LENOVO"
        }
    },
    "36f0683224e3a8d152306967d2b8a27c19581be0": {
        "KEKUpdate": "Lenovo\\KEKUpdate_Lenovo_PK194.bin",
        "Certificate": {
            "serial_number": 110215872868443230853470670500949845483,
            "issued_to": "CN=LENOVO",
            "issued_by": "CN=LENOVO"
        }
    },
    "b7d4a2d68376a66a9e28a227a3cc016302c15e2e": {
        "KEKUpdate": "Lenovo\\KEKUpdate_Lenovo_PK195.bin",
        "Certificate": {
            "serial_number": 267138623554353962514929824811618998453,
            "issued_to": "CN=LENOVO",
            "issued_by": "CN=LENOVO"
        }
    },
    "4bb11ded84ed3b605414fcea4a16b8c0e1ff49b2": {
        "KEKUpdate": "Lenovo\\KEKUpdate_Lenovo_PK196.bin",
        "Certificate": {
            "serial_number": 268067472588005572700840671810829771380,
            "issued_to": "CN=LENOVO",
            "issued_by": "CN=LENOVO"
        }
    },
    "c771d375febed6097f79d34f654a418d9d12cbc8": {
        "KEKUpdate": "Lenovo\\KEKUpdate_Lenovo_PK197.bin",
        "Certificate": {
            "serial_number": 291924787442439584160972524448476082928,
            "issued_to": "CN=LENOVO",
            "issued_by": "CN=LENOVO"
        }
    },
    "428590a716733e16670cfd1b34d91cfd698824c3": {
        "KEKUpdate": "Lenovo\\KEKUpdate_Lenovo_PK198.bin",
        "Certificate": {
            "serial_number": 264557320447970765566009165424579425472,
            "issued_to": "CN=LENOVO",
            "issued_by": "CN=LENOVO"
        }
    },
    "d8453cad66c8a5616983128563f6b8e52c2149c1": {
        "KEKUpdate": "Lenovo\\KEKUpdate_Lenovo_PK199.bin",
        "Certificate": {
            "serial_number": 117654077302482533225968372535177769029,
            "issued_to": "CN=LENOVO",
            "issued_by": "CN=LENOVO"
        }
    },
    "f4157a0b604bcb96aea8084deb0aaaa6677efa5d": {
        "KEKUpdate": "Lenovo\\KEKUpdate_Lenovo_PK200.bin",
        "Certificate": {
            "serial_number": 15980759888199968890535142409884134976,
            "issued_to": "CN=LENOVO",
            "issued_by": "CN=LENOVO"
        }
    },
    "cfecae4e8f2ebed2e6d54d590201e726f72a5051": {
        "KEKUpdate": "Lenovo\\KEKUpdate_Lenovo_PK201.bin",
        "Certificate": {
            "serial_number": 221456606576699954547770171051147355083,
            "issued_to": "CN=LENOVO",
            "issued_by": "CN=LENOVO"
        }
    },
    "37e5574f1992988ac86addc4cbeac7363c68cd37": {
        "KEKUpdate": "Lenovo\\KEKUpdate_Lenovo_PK202.bin",
        "Certificate": {
            "serial_number": 120028953712546190812721107678289445265,
            "issued_to": "CN=LENOVO",
            "issued_by": "CN=LENOVO"
        }
    },
    "b099c76cb270f9fae504f7004c9c22177af315ff": {
        "KEKUpdate": "Lenovo\\KEKUpdate_Lenovo_PK203.bin",
        "Certificate": {
            "serial_number": 251206135391852611251662840512823074524,
            "issued_to": "CN=LENOVO",
            "issued_by": "CN=LENOVO"
        }
    },
    "9637fc6a13266b22a6852e114db5f8cc6f2d34e0": {
        "KEKUpdate": "Lenovo\\KEKUpdate_Lenovo_PK204.bin",
        "Certificate": {
            "serial_number": 204501260319057107885108174983739073596,
            "issued_to": "CN=LENOVO",
            "issued_by": "CN=LENOVO"
        }
    },
    "59eee5d69e7d3233767aa8487d28808dc3a641af": {
        "KEKUpdate": "Lenovo\\KEKUpdate_Lenovo_PK205.bin",
        "Certificate": {
            "serial_number": 23395756439485268193123349221043173264,
            "issued_to": "CN=LENOVO",
            "issued_by": "CN=LENOVO"
        }
    },
    "07382e86314b5437d8554e0dcc853cb6a82d50b7": {
        "KEKUpdate": "Lenovo\\KEKUpdate_Lenovo_PK206.bin",
        "Certificate": {
            "serial_number": 264460741760494477943507767075827640211,
            "issued_to": "CN=LENOVO",
            "issued_by": "CN=LENOVO"
        }
    },
    "874b13c5f2eb1d3e98a55134a83b6d8cce8e5a80": {
        "KEKUpdate": "Lenovo\\KEKUpdate_Lenovo_PK207.bin",
        "Certificate": {
            "serial_number": 233408179398853730072078909126987215362,
            "issued_to": "CN=LENOVO",
            "issued_by": "CN=LENOVO"
        }
    },
    "5df078e0f2c7a612ec37704d89ffc38bea469095": {
        "KEKUpdate": "Lenovo\\KEKUpdate_Lenovo_PK208.bin",
        "Certificate": {
            "serial_number": 339719059879962423703338094571849447226,
            "issued_to": "CN=LENOVO",
            "issued_by": "CN=LENOVO"
        }
    },
    "f883f7e6271e904854485148410355bae4898392": {
        "KEKUpdate": "Lenovo\\KEKUpdate_Lenovo_PK209.bin",
        "Certificate": {
            "serial_number": 238035864836906616484982450184656696092,
            "issued_to": "CN=LENOVO",
            "issued_by": "CN=LENOVO"
        }
    },
    "f52ce5560743f71489c73126394f306027e1643a": {
        "KEKUpdate": "Lenovo\\KEKUpdate_Lenovo_PK210.bin",
        "Certificate": {
            "serial_number": 225020352777207153916176080483548734195,
            "issued_to": "CN=LENOVO",
            "issued_by": "CN=LENOVO"
        }
    },
    "7579a8333a2bc94655b3ad02931dfcacb00f30b4": {
        "KEKUpdate": "Lenovo\\KEKUpdate_Lenovo_PK211.bin",
        "Certificate": {
            "serial_number": 282309243823001697849728008742203893269,
            "issued_to": "CN=LENOVO",
            "issued_by": "CN=LENOVO"
        }
    },
    "e965825480086fc83a8d149071344b836dfcca46": {
        "KEKUpdate": "Lenovo\\KEKUpdate_Lenovo_PK212.bin",
        "Certificate": {
            "serial_number": 144797147239081034905855666867479234268,
            "issued_to": "CN=LENOVO",
            "issued_by": "CN=LENOVO"
        }
    },
    "4e4520b84a9df036e03463d4a226ae36437fa2fc": {
        "KEKUpdate": "Lenovo\\KEKUpdate_Lenovo_PK213.bin",
        "Certificate": {
            "serial_number": 281321001005562911543107406259108418826,
            "issued_to": "CN=LENOVO",
            "issued_by": "CN=LENOVO"
        }
    },
    "f30fb2eda15f839197bee2fce8723e9fb9f6cea4": {
        "KEKUpdate": "Lenovo\\KEKUpdate_Lenovo_PK214.bin",
        "Certificate": {
            "serial_number": 302820305536468252288382950750859229436,
            "issued_to": "CN=LENOVO",
            "issued_by": "CN=LENOVO"
        }
    },
    "a5b82801222497b6454a15886acafccc022cf0b9": {
        "KEKUpdate": "Lenovo\\KEKUpdate_Lenovo_PK215.bin",
        "Certificate": {
            "serial_number": 58262105758244085020589394162910055748,
            "issued_to": "CN=LENOVO",
            "issued_by": "CN=LENOVO"
        }
    },
    "a2867ef211dec0fa997e7d7709302308e847d7e3": {
        "KEKUpdate": "Lenovo\\KEKUpdate_Lenovo_PK216.bin",
        "Certificate": {
            "serial_number": 88735560625542500377158365217683312077,
            "issued_to": "CN=LENOVO",
            "issued_by": "CN=LENOVO"
        }
    },
    "e8b15382b70749a9065fae93a95bfb9b6722beb9": {
        "KEKUpdate": "Lenovo\\KEKUpdate_Lenovo_PK217.bin",
        "Certificate": {
            "serial_number": 268158682861056438779284881367275193420,
            "issued_to": "CN=LENOVO",
            "issued_by": "CN=LENOVO"
        }
    },
    "711a8885f6c1245e218111a289eca79e126eee0d": {
        "KEKUpdate": "Lenovo\\KEKUpdate_Lenovo_PK218.bin",
        "Certificate": {
            "serial_number": 126725228512699658124582071484205759102,
            "issued_to": "CN=LENOVO",
            "issued_by": "CN=LENOVO"
        }
    },
    "953c7e2331dcd09df11efebd39aeb1432d4e7f6c": {
        "KEKUpdate": "Lenovo\\KEKUpdate_Lenovo_PK219.bin",
        "Certificate": {
            "serial_number": 57436351603793766951216548433500528293,
            "issued_to": "CN=LENOVO",
            "issued_by": "CN=LENOVO"
        }
    },
    "b1eda3b4a6963079144d99dbc78295125d1587cf": {
        "KEKUpdate": "Lenovo\\KEKUpdate_Lenovo_PK220.bin",
        "Certificate": {
            "serial_number": 131906579376879641432423105935365324054,
            "issued_to": "CN=LENOVO",
            "issued_by": "CN=LENOVO"
        }
    },
    "2e66bff79d5f14b7d94735eb6d602cb5cf8a54af": {
        "KEKUpdate": "Lenovo\\KEKUpdate_Lenovo_PK221.bin",
        "Certificate": {
            "serial_number": 15167418508228042959096218714429861827,
            "issued_to": "CN=LENOVO",
            "issued_by": "CN=LENOVO"
        }
    },
    "c11c89b8f79f1b368c48c2e3e7a3ba461d8bbba5": {
        "KEKUpdate": "Lenovo\\KEKUpdate_Lenovo_PK222.bin",
        "Certificate": {
            "serial_number": 298921212950079521477928498095660058188,
            "issued_to": "CN=LENOVO",
            "issued_by": "CN=LENOVO"
        }
    },
    "c15a48303612afb1885f6176cd0dec30357c013d": {
        "KEKUpdate": "Lenovo\\KEKUpdate_Lenovo_PK223.bin",
        "Certificate": {
            "serial_number": 237322208755150702341486215216563420979,
            "issued_to": "CN=LENOVO",
            "issued_by": "CN=LENOVO"
        }
    },
    "cffdd46e0a70b8158fb8d879e13787edf7e8e827": {
        "KEKUpdate": "Lenovo\\KEKUpdate_Lenovo_PK224.bin",
        "Certificate": {
            "serial_number": 280468393940914350675328070830974532763,
            "issued_to": "CN=LENOVO",
            "issued_by": "CN=LENOVO"
        }
    },
    "53ce3c7a641cd03d2020e4ae42c769a8c6d353df": {
        "KEKUpdate": "Lenovo\\KEKUpdate_Lenovo_PK225.bin",
        "Certificate": {
            "serial_number": 43402912826227609899910980986012018949,
            "issued_to": "CN=LENOVO",
            "issued_by": "CN=LENOVO"
        }
    },
    "61c446ae133d5cc220f154873b876abda4672770": {
        "KEKUpdate": "Lenovo\\KEKUpdate_Lenovo_PK226.bin",
        "Certificate": {
            "serial_number": 239723292657399863468532903389581342134,
            "issued_to": "CN=LENOVO",
            "issued_by": "CN=LENOVO"
        }
    },
    "ac56435c63b80eb7dcb43c6ddbe4f4e4e0faaaf9": {
        "KEKUpdate": "Lenovo\\KEKUpdate_Lenovo_PK227.bin",
        "Certificate": {
            "serial_number": 220507164877922893874342451386378044961,
            "issued_to": "CN=LENOVO",
            "issued_by": "CN=LENOVO"
        }
    },
    "92857c91364c6dd5ec16ea11d913c1f1d96d0c4e": {
        "KEKUpdate": "Lenovo\\KEKUpdate_Lenovo_PK228.bin",
        "Certificate": {
            "serial_number": 107027861160311141407262317932859565108,
            "issued_to": "CN=LENOVO",
            "issued_by": "CN=LENOVO"
        }
    },
    "56fedb0a9ddc898e514b045486d1a4bc9253f142": {
        "KEKUpdate": "Lenovo\\KEKUpdate_Lenovo_PK229.bin",
        "Certificate": {
            "serial_number": 290642032568920088793110125386359083660,
            "issued_to": "CN=LENOVO",
            "issued_by": "CN=LENOVO"
        }
    },
    "3be3a2e862b956a1fe2bda1083eceb92da995b82": {
        "KEKUpdate": "Lenovo\\KEKUpdate_Lenovo_PK230.bin",
        "Certificate": {
            "serial_number": 222490889744690805146359644129211046011,
            "issued_to": "CN=LENOVO",
            "issued_by": "CN=LENOVO"
        }
    },
    "f6484061087d2ea5bd64361918cb6a4cf0e71833": {
        "KEKUpdate": "Lenovo\\KEKUpdate_Lenovo_PK231.bin",
        "Certificate": {
            "serial_number": 303246173821559771418516549711583541893,
            "issued_to": "CN=LENOVO",
            "issued_by": "CN=LENOVO"
        }
    },
    "56e533bec9fad69d29c677cd46dee9aea8853262": {
        "KEKUpdate": "Lenovo\\KEKUpdate_Lenovo_PK232.bin",
        "Certificate": {
            "serial_number": 154548223796702118509059700027759195463,
            "issued_to": "CN=LENOVO",
            "issued_by": "CN=LENOVO"
        }
    },
    "cd2fdebc1a64b60f6a8c9c9120ac98ae86755932": {
        "KEKUpdate": "Lenovo\\KEKUpdate_Lenovo_PK233.bin",
        "Certificate": {
            "serial_number": 82719524403564135941534731338300404642,
            "issued_to": "CN=LENOVO",
            "issued_by": "CN=LENOVO"
        }
    },
    "61acef140425176fb81598c59187a3e66ac6ac8a": {
        "KEKUpdate": "Lenovo\\KEKUpdate_Lenovo_PK299.bin",
        "Certificate": {
            "serial_number": 106671146231956526157441078267775023547,
            "issued_to": "CN=LENOVO",
            "issued_by": "CN=LENOVO"
        }
    },
    "ab4ec663a9a129eb656b4276578ac422a6efc109": {
        "KEKUpdate": "Lenovo\\KEKUpdate_Lenovo_PK235.bin",
        "Certificate": {
            "serial_number": 79112244407863591774749781271787942612,
            "issued_to": "CN=LENOVO",
            "issued_by": "CN=LENOVO"
        }
    },
    "40ea0930c8cb6837ccf6a413591eb0d0c06995b6": {
        "KEKUpdate": "Lenovo\\KEKUpdate_Lenovo_PK236.bin",
        "Certificate": {
            "serial_number": 322891073797240674145809294137415485937,
            "issued_to": "CN=LENOVO",
            "issued_by": "CN=LENOVO"
        }
    },
    "67c4e67a36341371cdb408aaba93c518a16a8025": {
        "KEKUpdate": "Lenovo\\KEKUpdate_Lenovo_PK296.bin",
        "Certificate": {
            "serial_number": 291316052210239259343848194838317624348,
            "issued_to": "CN=LENOVO",
            "issued_by": "CN=LENOVO"
        }
    },
    "b146e020f5b50fc3f3d934097e4c446fad34fb01": {
        "KEKUpdate": "Lenovo\\KEKUpdate_Lenovo_PK238.bin",
        "Certificate": {
            "serial_number": 194174982741355120132387230190537932095,
            "issued_to": "CN=LENOVO",
            "issued_by": "CN=LENOVO"
        }
    },
    "763d4618a6e38efa97f7981b20eb8028a2f81e96": {
        "KEKUpdate": "Lenovo\\KEKUpdate_Lenovo_PK297.bin",
        "Certificate": {
            "serial_number": 142607281055498199861139237338862995870,
            "issued_to": "CN=LENOVO",
            "issued_by": "CN=LENOVO"
        }
    },
    "1cb613c4d328efb82a05a487ed478180e14ebd6d": {
        "KEKUpdate": "Lenovo\\KEKUpdate_Lenovo_PK240.bin",
        "Certificate": {
            "serial_number": 199084491530065246728921913411769490488,
            "issued_to": "CN=LENOVO",
            "issued_by": "CN=LENOVO"
        }
    },
    "781c2f108d4288abbde56449d3423a95dd65e6f2": {
        "KEKUpdate": "Lenovo\\KEKUpdate_Lenovo_PK305.bin",
        "Certificate": {
            "serial_number": 123978099519580380096343692022138184141,
            "issued_to": "CN=LENOVO",
            "issued_by": "CN=LENOVO"
        }
    },
    "1d94f2cad3b762970d9f5dbdf11a7531d85ecdd1": {
        "KEKUpdate": "Lenovo\\KEKUpdate_Lenovo_PK304.bin",
        "Certificate": {
            "serial_number": 275840510613495447695389444896104603819,
            "issued_to": "CN=LENOVO",
            "issued_by": "CN=LENOVO"
        }
    },
    "f6ed06653ca6da1a9cbf6f3e5fbf43ca6eb5caa2": {
        "KEKUpdate": "Lenovo\\KEKUpdate_Lenovo_PK301.bin",
        "Certificate": {
            "serial_number": 157184977554966278690546703853052467929,
            "issued_to": "CN=LENOVO",
            "issued_by": "CN=LENOVO"
        }
    },
    "5a32745c32da00dade89facf47b3c4cfd247615e": {
        "KEKUpdate": "Lenovo\\KEKUpdate_Lenovo_PK302.bin",
        "Certificate": {
            "serial_number": 98208742726445810249991261685765502511,
            "issued_to": "CN=LENOVO",
            "issued_by": "CN=LENOVO"
        }
    },
    "2783e79cb571f9cea672a3202844f868a4936169": {
        "KEKUpdate": "Lenovo\\KEKUpdate_Lenovo_PK303.bin",
        "Certificate": {
            "serial_number": 116212064438958871754785276010709353843,
            "issued_to": "CN=LENOVO",
            "issued_by": "CN=LENOVO"
        }
    },
    "bdcc83dcf7edb2709f37ce4e04268deb6288593e": {
        "KEKUpdate": "Lenovo\\KEKUpdate_Lenovo_PK307.bin",
        "Certificate": {
            "serial_number": 195341898248862515485528060967122859283,
            "issued_to": "CN=LENOVO",
            "issued_by": "CN=LENOVO"
        }
    },
    "ae0d9c9dbb888f1be593967bd402d379188717d1": {
        "KEKUpdate": "Lenovo\\KEKUpdate_Lenovo_PK247.bin",
        "Certificate": {
            "serial_number": 30566531686169707838526268283216476642,
            "issued_to": "CN=LENOVO",
            "issued_by": "CN=LENOVO"
        }
    },
    "793ea31212b4898d4b04f25414d7035d8e2924eb": {
        "KEKUpdate": "Lenovo\\KEKUpdate_Lenovo_PK248.bin",
        "Certificate": {
            "serial_number": 263612703099057409553427639053631137581,
            "issued_to": "CN=LENOVO",
            "issued_by": "CN=LENOVO"
        }
    },
    "dbb6be913c548b3ae61a2bbdd5ec617682a567f3": {
        "KEKUpdate": "Lenovo\\KEKUpdate_Lenovo_PK249.bin",
        "Certificate": {
            "serial_number": 212275761611615926988904071078542891567,
            "issued_to": "CN=LENOVO",
            "issued_by": "CN=LENOVO"
        }
    },
    "531c9081ac017ffebd280690a4f326bee94365f7": {
        "KEKUpdate": "Lenovo\\KEKUpdate_Lenovo_PK250.bin",
        "Certificate": {
            "serial_number": 271121503693510023873159939221424466791,
            "issued_to": "CN=LENOVO",
            "issued_by": "CN=LENOVO"
        }
    },
    "d3aa7041d81188d1888d5bb9635cf363b18efa56": {
        "KEKUpdate": "Lenovo\\KEKUpdate_Lenovo_PK251.bin",
        "Certificate": {
            "serial_number": 73884830479275504995440625642199897792,
            "issued_to": "CN=LENOVO",
            "issued_by": "CN=LENOVO"
        }
    },
    "7696aefa450bd31667bc2b2b06fe8e135359d58e": {
        "KEKUpdate": "Lenovo\\KEKUpdate_Lenovo_PK252.bin",
        "Certificate": {
            "serial_number": 238744349399933536581710705487029197013,
            "issued_to": "CN=LENOVO",
            "issued_by": "CN=LENOVO"
        }
    },
    "76d9e6a0e20a905f055432554a936f9a15d38d20": {
        "KEKUpdate": "Lenovo\\KEKUpdate_Lenovo_PK253.bin",
        "Certificate": {
            "serial_number": 16453862809089753249132488791770597134,
            "issued_to": "CN=LENOVO",
            "issued_by": "CN=LENOVO"
        }
    },
    "8dd780cee1b84afc10e986ca8685901e8775a552": {
        "KEKUpdate": "Lenovo\\KEKUpdate_Lenovo_PK254.bin",
        "Certificate": {
            "serial_number": 178374002881909976836708310583479892245,
            "issued_to": "CN=LENOVO",
            "issued_by": "CN=LENOVO"
        }
    },
    "5f11eeccb10336e653088cba0abc62f2533271a6": {
        "KEKUpdate": "Lenovo\\KEKUpdate_Lenovo_PK255.bin",
        "Certificate": {
            "serial_number": 203784895555750606179079273201565292819,
            "issued_to": "CN=Ideapad Products",
            "issued_by": "CN=Trust - Lenovo Certificate"
        }
    },
    "dbec83469fcf583cd7b61690744ce321d3c46510": {
        "KEKUpdate": "Lenovo\\KEKUpdate_Lenovo_PK256.bin",
        "Certificate": {
            "serial_number": 10269196174485521420,
            "issued_to": "CN=Lenovo UEFI Whitley PK,O=Lenovo,L=Raleigh,ST=NC,C=US",
            "issued_by": "CN=Lenovo UEFI Whitley PK,O=Lenovo,L=Raleigh,ST=NC,C=US"
        }
    },
    "30e8b2877678e1f8605535ad4f5e2840d63571b8": {
        "KEKUpdate": "Lenovo\\KEKUpdate_Lenovo_PK257.bin",
        "Certificate": {
            "serial_number": 14317653135876499353,
            "issued_to": "CN=Lenovo UEFI AMD PK,OU=DCG,O=Lenovo,L=Morrisville,ST=NC,C=US",
            "issued_by": "CN=Lenovo UEFI AMD PK,OU=DCG,O=Lenovo,L=Morrisville,ST=NC,C=US"
        }
    },
    "428c2b176518898ac2e093f729b9c9df1dc6c96a": {
        "KEKUpdate": "Lenovo\\KEKUpdate_Lenovo_PK258.bin",
        "Certificate": {
            "serial_number": 12299324247302306531,
            "issued_to": "CN=Lenovo,OU=ISG,O=Lenovo,L=Morrisville,ST=North Carolina,C=US",
            "issued_by": "CN=Lenovo,OU=ISG,O=Lenovo,L=Morrisville,ST=North Carolina,C=US"
        }
    },
    "5e84afcc7127c4e7c78bc24b757c8a7a27240cd2": {
        "KEKUpdate": "Lenovo\\KEKUpdate_Lenovo_PK259.bin",
        "Certificate": {
            "serial_number": 11090630333515808633,
            "issued_to": "CN=Lenovo,OU=ISG,O=Lenovo,L=Morrisville,ST=North Carolina,C=US",
            "issued_by": "CN=Lenovo,OU=ISG,O=Lenovo,L=Morrisville,ST=North Carolina,C=US"
        }
    },
    "2c731d0aa43ea0a26dc3d5d411ee90cd79ae5ef9": {
        "KEKUpdate": "Lenovo\\KEKUpdate_Lenovo_PK260.bin",
        "Certificate": {
            "serial_number": 17074454415476777198,
            "issued_to": "CN=\\ Lenovo UEFI Idaville PK,OU=ISG,O=Lenovo,L=Morrisville,ST=North Carolina,C=US",
            "issued_by": "CN=\\ Lenovo UEFI Idaville PK,OU=ISG,O=Lenovo,L=Morrisville,ST=North Carolina,C=US"
        }
    },
    "43992837612fc135aeb3594fbec5e7cc17016e32": {
        "KEKUpdate": "Lenovo\\KEKUpdate_Lenovo_PK261.bin",
        "Certificate": {
            "serial_number": 13715982770282698173,
            "issued_to": "CN=\\ Lenovo UEFI Siena PK,OU=ISG,O=Lenovo,L=Morrisville,ST=North Carolina,C=US",
            "issued_by": "CN=\\ Lenovo UEFI Siena PK,OU=ISG,O=Lenovo,L=Morrisville,ST=North Carolina,C=US"
        }
    },
    "b72ec1f8eaeecad025a8e46fba1e74083e34c5f1": {
        "KEKUpdate": "Lenovo\\KEKUpdate_Lenovo_PK262.bin",
        "Certificate": {
            "serial_number": 142258857453328330111248915248789156020,
            "issued_to": "CN=Fujitsu Client Computing Limited PK Certificate CA 2020",
            "issued_by": "CN=Fujitsu Client Computing Limited PK Certificate CA 2020"
        }
    },
    "29ad09046f5c4ae5f40afa9ecf22a07ae3587bf3": {
        "KEKUpdate": "Lenovo\\KEKUpdate_Lenovo_PK263.bin",
        "Certificate": {
            "serial_number": 1,
            "issued_to": "CN=PK,OU=Fujitsu Technology Solutions Code Signing CA,O=Fujitsu Technology Solutions GmbH,L=Munich,ST=Bavaria,C=DE",
            "issued_by": "CN=PK,OU=Fujitsu Technology Solutions Code Signing CA,O=Fujitsu Technology Solutions GmbH,L=Munich,ST=Bavaria,C=DE"
        }
    },
    "aeebf078103f455746efb0d67c5a864e0cd60dcc": {
        "KEKUpdate": "Lenovo\\KEKUpdate_Lenovo_PK264.bin",
        "Certificate": {
            "serial_number": 158442096482087005623477175750670452452,
            "issued_to": "CN=Lenovo UEFI PK,O=Lenovo,L=Raleigh,ST=NC,C=US",
            "issued_by": "CN=Lenovo UEFI PK,O=Lenovo,L=Raleigh,ST=NC,C=US"
        }
    },
    "4e4ec063bfa084761214f55fe4ad0a404599f4d6": {
        "KEKUpdate": "Lenovo\\KEKUpdate_Lenovo_PK265.bin",
        "Certificate": {
            "serial_number": 13190527464865744444014823226764822595,
            "issued_to": "CN=LENOVO",
            "issued_by": "CN=LENOVO"
        }
    },
    "59f9c7c740c2f98e2dcd4643162eb8644e93f34f": {
        "KEKUpdate": "Lenovo\\KEKUpdate_Lenovo_PK267.bin",
        "Certificate": {
            "serial_number": 97977083629213696679598282975078316601,
            "issued_to": "CN=LENOVO",
            "issued_by": "CN=LENOVO"
        }
    },
    "c4c1178f969d7b10774f0e62b2d8072f65b67367": {
        "KEKUpdate": "Lenovo\\KEKUpdate_Lenovo_PK268.bin",
        "Certificate": {
            "serial_number": 116760224448867575557613112771849771221,
            "issued_to": "CN=LENOVO",
            "issued_by": "CN=LENOVO"
        }
    },
    "964ec79cb896fe03ac69e9e109916539dcc7e0c3": {
        "KEKUpdate": "Lenovo\\KEKUpdate_Lenovo_PK270.bin",
        "Certificate": {
            "serial_number": 19764762687117974805012721964947121589,
            "issued_to": "CN=LENOVO",
            "issued_by": "CN=LENOVO"
        }
    },
    "7244e70921cc54843e3c5f07580b91372851c154": {
        "KEKUpdate": "Lenovo\\KEKUpdate_Lenovo_PK271.bin",
        "Certificate": {
            "serial_number": 47656205971588215890728674446177033221,
            "issued_to": "CN=LENOVO",
            "issued_by": "CN=LENOVO"
        }
    },
    "1e8299bcf63c74b93a7224f189f8f2a477c3ce5a": {
        "KEKUpdate": "Lenovo\\KEKUpdate_Lenovo_PK272.bin",
        "Certificate": {
            "serial_number": 9725973571866366092166267345044045167,
            "issued_to": "CN=LENOVO",
            "issued_by": "CN=LENOVO"
        }
    },
    "ef95e29cce285d87734012ef940fb14ee0a7118b": {
        "KEKUpdate": "Lenovo\\KEKUpdate_Lenovo_PK273.bin",
        "Certificate": {
            "serial_number": 122219763653671217685965527803444377144,
            "issued_to": "CN=LENOVO",
            "issued_by": "CN=LENOVO"
        }
    },
    "17d661a0ce6435e45ea437bc4c15a7db8867b9c4": {
        "KEKUpdate": "Lenovo\\KEKUpdate_Lenovo_PK285.bin",
        "Certificate": {
            "serial_number": 22899682374490126713405351372092278950,
            "issued_to": "CN=LENOVO",
            "issued_by": "CN=LENOVO"
        }
    },
    "79ee86fa9056716c6db30b91efdcc7707fe79550": {
        "KEKUpdate": "Lenovo\\KEKUpdate_Lenovo_PK275.bin",
        "Certificate": {
            "serial_number": 303178072343099050929464289302550766041,
            "issued_to": "CN=LENOVO",
            "issued_by": "CN=LENOVO"
        }
    },
    "5e430cb124e928c0a9f3e268230d64f4c1416279": {
        "KEKUpdate": "Lenovo\\KEKUpdate_Lenovo_PK276.bin",
        "Certificate": {
            "serial_number": 176268811165696099110291276061617692382,
            "issued_to": "CN=LENOVO",
            "issued_by": "CN=LENOVO"
        }
    },
    "9cee85974079ea71411ad374ea99e50abaa4c03d": {
        "KEKUpdate": "Lenovo\\KEKUpdate_Lenovo_PK281.bin",
        "Certificate": {
            "serial_number": 290815794799152075514980903389344517577,
            "issued_to": "CN=LENOVO",
            "issued_by": "CN=LENOVO"
        }
    },
    "24cf0744b9f47a0d22af2a9c315d60a6ac2ddc25": {
        "KEKUpdate": "Lenovo\\KEKUpdate_Lenovo_PK278.bin",
        "Certificate": {
            "serial_number": 48342727560981467543262139423799006927,
            "issued_to": "CN=LENOVO",
            "issued_by": "CN=LENOVO"
        }
    },
    "cc516f7cdf05e9ff595df892e2dec6001c41ad81": {
        "KEKUpdate": "Lenovo\\KEKUpdate_Lenovo_PK280.bin",
        "Certificate": {
            "serial_number": 156041517488998797832254922214505414133,
            "issued_to": "CN=LENOVO",
            "issued_by": "CN=LENOVO"
        }
    },
    "f228c575a9de2a1540a4c74c99c3d0bda7ad0de4": {
        "KEKUpdate": "Lenovo\\KEKUpdate_Lenovo_PK284.bin",
        "Certificate": {
            "serial_number": 176149155297878594714396509712000995284,
            "issued_to": "CN=LENOVO",
            "issued_by": "CN=LENOVO"
        }
    },
    "6d92ef6a5020ae314ce8f09ae773be30bf18fa24": {
        "KEKUpdate": "Lenovo\\KEKUpdate_Lenovo_PK287.bin",
        "Certificate": {
            "serial_number": 306912699481583781363848756993800493415,
            "issued_to": "CN=LENOVO",
            "issued_by": "CN=LENOVO"
        }
    },
    "00722a6c02b506e58de6b46f0b4f35b100ad831a": {
        "KEKUpdate": "Lenovo\\KEKUpdate_Lenovo_PK288.bin",
        "Certificate": {
            "serial_number": 142420167234397083684253035173326295065,
            "issued_to": "CN=LENOVO",
            "issued_by": "CN=LENOVO"
        }
    },
    "d51c18ea87d3c2177b88e60e097befefa110e955": {
        "KEKUpdate": "Lenovo\\KEKUpdate_Lenovo_PK289.bin",
        "Certificate": {
            "serial_number": 282723583222656376556760894037001780450,
            "issued_to": "CN=LENOVO",
            "issued_by": "CN=LENOVO"
        }
    },
    "288fbed9acd7fdbb7fc87a1cd64c8c893d8d5a14": {
        "KEKUpdate": "Lenovo\\KEKUpdate_Lenovo_PK290.bin",
        "Certificate": {
            "serial_number": 179793435848490317188102839746769023911,
            "issued_to": "CN=MEDION Certificate",
            "issued_by": "CN=MEDION Certificate"
        }
    },
    "c0f5f4f09ec708fb443b5719d884fdc682f01898": {
        "KEKUpdate": "Lenovo\\KEKUpdate_Lenovo_PK291.bin",
        "Certificate": {
            "serial_number": 336370077239101224820535233083038850785,
            "issued_to": "CN=LENOVO",
            "issued_by": "CN=LENOVO"
        }
    },
    "aabcd6b2e12f11daab01a98aff24f1f25d17b554": {
        "KEKUpdate": "Lenovo\\KEKUpdate_Lenovo_PK292.bin",
        "Certificate": {
            "serial_number": 145861026384131504623958629604948638014,
            "issued_to": "CN=LENOVO",
            "issued_by": "CN=LENOVO"
        }
    },
    "7cd58d830062d198837ba00716606b3aaa17dfae": {
        "KEKUpdate": "Lenovo\\KEKUpdate_Lenovo_PK293.bin",
        "Certificate": {
            "serial_number": 272955835065850831493577744174381448651,
            "issued_to": "CN=LENOVO",
            "issued_by": "CN=LENOVO"
        }
    },
    "85b3a8a0c4f1d6d79a5483606ac71f89902413ee": {
        "KEKUpdate": "Lenovo\\KEKUpdate_Lenovo_PK306.bin",
        "Certificate": {
            "serial_number": 170971242484074138021872647266050401234,
            "issued_to": "CN=LENOVO",
            "issued_by": "CN=LENOVO"
        }
    },
    "d0b089ce2f5b4dfefda59940f7fd852b2cb2a6cb": {
        "KEKUpdate": "Lenovo\\KEKUpdate_Lenovo_PK308.bin",
        "Certificate": {
            "serial_number": 250028827771652238336376472847952596459,
            "issued_to": "CN=Trust - Lenovo Certificate",
            "issued_by": "CN=Trust - Lenovo Certificate"
        }
    },
    "49c6331a4b581010fc63f80617c012f5e04f39fa": {
        "KEKUpdate": "Lenovo\\KEKUpdate_Lenovo_PK309.bin",
        "Certificate": {
            "serial_number": 16984503372758506606,
            "issued_to": "CN=Lenovo Ltd. PK CA 2012,O=Lenovo Ltd.,L=Yokohama,ST=Kanagawa,C=JP",
            "issued_by": "CN=Lenovo Ltd. PK CA 2012,O=Lenovo Ltd.,L=Yokohama,ST=Kanagawa,C=JP"
        }
    },
    "99399e8e394ad40915db84cc6795a08090da85dd": {
        "KEKUpdate": "Lenovo\\KEKUpdate_Lenovo_PK310.bin",
        "Certificate": {
            "serial_number": 172772629419275565246710005536983110944,
            "issued_to": "CN=LENOVO",
            "issued_by": "CN=LENOVO"
        }
    },
    "601bcd53e553aa529e43a501d583bf70b6dd61a7": {
        "KEKUpdate": "Lenovo\\KEKUpdate_Lenovo_PK312.bin",
        "Certificate": {
            "serial_number": 303347023725824236684286690275198015583,
            "issued_to": "CN=LENOVO",
            "issued_by": "CN=LENOVO"
        }
    },
    "cdc8c7f0d079f900df976519e16ac97b115b57da": {
        "KEKUpdate": "Lenovo\\KEKUpdate_Lenovo_PK313.bin",
        "Certificate": {
            "serial_number": 339971519441785451745699258107735391117,
            "issued_to": "CN=LENOVO",
            "issued_by": "CN=LENOVO"
        }
    },
    "fdbd28209caf122cd7cb223f1cb2e8366480caa5": {
        "KEKUpdate": "Lenovo\\KEKUpdate_Lenovo_PK314.bin",
        "Certificate": {
            "serial_number": 253658870662102065936461494248193336603,
            "issued_to": "CN=LENOVO",
            "issued_by": "CN=LENOVO"
        }
    },
    "4e8652e286dffe6032d9293e39bc7c696a47f6ef": {
        "KEKUpdate": "Lenovo\\KEKUpdate_Lenovo_PK315.bin",
        "Certificate": {
            "serial_number": 98312023798478952978144325770638193222,
            "issued_to": "CN=LENOVO",
            "issued_by": "CN=LENOVO"
        }
    },
    "f37cd660ca3153b6283eb2932c552956164a2f3a": {
        "KEKUpdate": "Lenovo\\KEKUpdate_Lenovo_PK316.bin",
        "Certificate": {
            "serial_number": 203519522576948373064088391294889946587,
            "issued_to": "CN=LENOVO",
            "issued_by": "CN=LENOVO"
        }
    },
    "ec8a6b176346ebff71aecde8c6294e7559d9c8f5": {
        "KEKUpdate": "Lenovo\\KEKUpdate_Lenovo_PK317.bin",
        "Certificate": {
            "serial_number": 196737766282757095600463987771652932123,
            "issued_to": "CN=LENOVO",
            "issued_by": "CN=LENOVO"
        }
    },
    "9278a62e012ad1fe31b2c75e7603ac37969ac3fc": {
        "KEKUpdate": "Lenovo\\KEKUpdate_Lenovo_PK318.bin",
        "Certificate": {
            "serial_number": 104485426616033247233494773749525475011,
            "issued_to": "CN=LENOVO",
            "issued_by": "CN=LENOVO"
        }
    },
    "c571ee0ff9020d502323427ab71f7bdc8fa26aa4": {
        "KEKUpdate": "Lenovo\\KEKUpdate_Lenovo_PK319.bin",
        "Certificate": {
            "serial_number": 3037979956761293691940837342733707266,
            "issued_to": "CN=LENOVO",
            "issued_by": "CN=LENOVO"
        }
    },
    "940708c942905ed073ac47f3bd67397dd6560532": {
        "KEKUpdate": "LG\\KEKUpdate_LG_PK1.bin",
        "Certificate": {
            "serial_number": 138132710995385145488795899251817015982,
            "issued_to": "CN=LG Electronics inc.",
            "issued_by": "CN=LG Electronics inc."
        }
    },
    "f44a2967222909b8d97b731c83b762271919eee5": {
        "KEKUpdate": "LG\\KEKUpdate_LG_PK2.bin",
        "Certificate": {
            "serial_number": 100593128486327679763717707723048646053,
            "issued_to": "CN=LG Electronics Inc.,O=LG Electronics Inc.,L=\uacbd\uae30\ub3c4 \ud3c9\ud0dd\uc2dc,ST=\uacbd\uae30\ub3c4 \ud3c9\ud0dd\uc2dc,C=KR",
            "issued_by": "CN=VeriSign Class 3 Code Signing 2010 CA,OU=Terms of use at https://www.verisign.com/rpa (c)10,OU=VeriSign Trust Network,O=VeriSign\\, Inc.,C=US"
        }
    },
    "bdeab99f8bf89c3d5b4f98433503e29bc7fcb416": {
        "KEKUpdate": "LG\\KEKUpdate_LG_PK3.bin",
        "Certificate": {
            "serial_number": 93084604514785037916092975536436231137,
            "issued_to": "CN=LGE Linux PK Certificate",
            "issued_by": "CN=LGE Linux PK Certificate"
        }
    },
    "ebb51e6221c7b626ba6c39402d7450a1018d12eb": {
        "KEKUpdate": "MSI\\KEKUpdate_MSI_PK3.bin",
        "Certificate": {
            "serial_number": 314239333671977845205619416753375519398,
            "issued_to": "CN=MSI SHIP PK",
            "issued_by": "CN=MSI SHIP PK"
        }
    },
    "33c0eeea5e92a06e26b3f3b8cc3b013d26ca314f": {
        "KEKUpdate": "MCJ Co, Ltd\\KEKUpdate_MCJ_Co,_Ltd_PK2.bin",
        "Certificate": {
            "serial_number": 291597910203257842703010936043711034878,
            "issued_to": "CN=MSI SHIP PK",
            "issued_by": "CN=Root Agency"
        }
    },
    "8058e8cc51749652804bbd6f39aed713d119c64b": {
        "KEKUpdate": "Microsoft\\KEKUpdate_Microsoft_PK1.bin",
        "Certificate": {
            "serial_number": 171049019130091589582073331848314912,
            "issued_to": "CN=Microsoft Hyper-V Firmware PK,O=Microsoft Corporation,L=Redmond,ST=Washington,C=US",
            "issued_by": "CN=Microsoft Corporation Third Party Marketplace PCA,O=Microsoft Corporation,L=Redmond,ST=Washington,C=US"
        }
    },
    "1b6f494b7881ff564f7f9ec7e80c064d9f948454": {
        "KEKUpdate": "Microsoft\\KEKUpdate_Microsoft_PK2.bin",
        "Certificate": {
            "serial_number": 29548271155328139392016584961687557,
            "issued_to": "CN=Microsoft Surface XLFF 2 UEFI PK Signer,O=Microsoft Corporation,L=Redmond,ST=Washington,C=US",
            "issued_by": "CN=Microsoft Surface XLFF 2 UEFI PK CA 2016,O=Microsoft Corporation,L=Redmond,ST=Washington,C=US"
        }
    },
    "3f169742cbe8830e6f6a1c0b7008932598dd912d": {
        "KEKUpdate": "Microsoft\\KEKUpdate_Microsoft_PK3.bin",
        "Certificate": {
            "serial_number": 47707805424101070932541932847497225,
            "issued_to": "CN=Microsoft Surface NFF UEFI PK Signer,O=Microsoft Corporation,L=Redmond,ST=Washington,C=US",
            "issued_by": "CN=Microsoft Surface NFF UEFI PK CA 2015,O=Microsoft Corporation,L=Redmond,ST=Washington,C=US"
        }
    },
    "5b08e17664ccf0f114b7d9208dbb140bac4b4ec4": {
        "KEKUpdate": "Microsoft\\KEKUpdate_Microsoft_PK4.bin",
        "Certificate": {
            "serial_number": 40951244661087611637396336311009287,
            "issued_to": "CN=Microsoft Surface NFF UEFI PK Signer,O=Microsoft Corporation,L=Redmond,ST=Washington,C=US",
            "issued_by": "CN=Microsoft Surface NFF UEFI PK CA 2015,O=Microsoft Corporation,L=Redmond,ST=Washington,C=US"
        }
    },
    "85ebb11e5f0e62d5e73fad3af1403d0f05f51897": {
        "KEKUpdate": "Microsoft\\KEKUpdate_Microsoft_PK5.bin",
        "Certificate": {
            "serial_number": 37401532568689305338227617146339335,
            "issued_to": "CN=Microsoft Surface LFF 3 UEFI PK Signer,O=Microsoft Corporation,L=Redmond,ST=Washington,C=US",
            "issued_by": "CN=Microsoft Surface LFF 3 UEFI PK CA 2016,O=Microsoft Corporation,L=Redmond,ST=Washington,C=US"
        }
    },
    "a044d280ba35ed5c8e0756087a2a71946a0a52f0": {
        "KEKUpdate": "Microsoft\\KEKUpdate_Microsoft_PK6.bin",
        "Certificate": {
            "serial_number": 31835999723387769169520670541873158,
            "issued_to": "CN=Microsoft Surface XLFF 2 UEFI PK Signer,O=Microsoft Corporation,L=Redmond,ST=Washington,C=US",
            "issued_by": "CN=Microsoft Surface XLFF 2 UEFI PK CA 2016,O=Microsoft Corporation,L=Redmond,ST=Washington,C=US"
        }
    },
    "ce2f9c35cdf1de1ddd0620a474ef374eb289821e": {
        "KEKUpdate": "Microsoft\\KEKUpdate_Microsoft_PK7.bin",
        "Certificate": {
            "serial_number": 16539420807841912500531895551918083,
            "issued_to": "CN=Microsoft Surface NFF UEFI 2021 PK Signer,O=Microsoft Corporation,L=Redmond,ST=Washington,C=US",
            "issued_by": "CN=Microsoft Surface NFF UEFI PK CA 2021,O=Microsoft Corporation,C=US"
        }
    },
    "2718162f2611b5b871123a9ebadb860a3740bac5": {
        "KEKUpdate": "Microsoft\\KEKUpdate_Microsoft_PK8.bin",
        "Certificate": {
            "serial_number": 57549978935275777856510762827120651,
            "issued_to": "CN=Microsoft Surface NFF UEFI PK Signer,O=Microsoft Corporation,L=Redmond,ST=Washington,C=US",
            "issued_by": "CN=Microsoft Surface NFF UEFI PK CA 2015,O=Microsoft Corporation,L=Redmond,ST=Washington,C=US"
        }
    },
    "3454ee1ae80d98bb5c2f731dd513c6c6628afb1f": {
        "KEKUpdate": "Microsoft\\KEKUpdate_Microsoft_PK9.bin",
        "Certificate": {
            "serial_number": 55876419718630067162753177401425930,
            "issued_to": "CN=Microsoft Surface NFF UEFI PK Signer,O=Microsoft Corporation,L=Redmond,ST=Washington,C=US",
            "issued_by": "CN=Microsoft Surface NFF UEFI PK CA 2015,O=Microsoft Corporation,L=Redmond,ST=Washington,C=US"
        }
    },
    "5677e0c5d061f1f9b22103dfe513f2a2a6413259": {
        "KEKUpdate": "Microsoft\\KEKUpdate_Microsoft_PK10.bin",
        "Certificate": {
            "serial_number": 37874598875905072074841888951107591,
            "issued_to": "CN=Microsoft Surface LFF UEFI PK CA 2021,O=Microsoft Corporation,C=US",
            "issued_by": "CN=Microsoft RSA Devices Root CA 2021,O=Microsoft Corporation,C=US"
        }
    },
    "671e7745ce4c40b2890f67687555bd58fbb79aa9": {
        "KEKUpdate": "Microsoft\\KEKUpdate_Microsoft_PK11.bin",
        "Certificate": {
            "serial_number": 25771205015347415058028254812176388,
            "issued_to": "CN=Microsoft Surface NFF UEFI 2021 PK Signer,O=Microsoft Corporation,L=Redmond,ST=Washington,C=US",
            "issued_by": "CN=Microsoft Surface NFF UEFI PK CA 2021,O=Microsoft Corporation,C=US"
        }
    },
    "99e238668877651c7b3defcefbb44217f12351fe": {
        "KEKUpdate": "Microsoft\\KEKUpdate_Microsoft_PK12.bin",
        "Certificate": {
            "serial_number": 151871436818104321009832294023692317,
            "issued_to": "CN=Microsoft Surface LFF 3 UEFI PK CA 2016,O=Microsoft Corporation,L=Redmond,ST=Washington,C=US",
            "issued_by": "CN=Microsoft Corporation Third Party Marketplace Root,O=Microsoft Corporation,L=Redmond,ST=Washington,C=US"
        }
    },
    "af75064ac6ed01c5eaf7b95eb545b47dce09887c": {
        "KEKUpdate": "Microsoft\\KEKUpdate_Microsoft_PK13.bin",
        "Certificate": {
            "serial_number": 15854082573541432934973298475794435,
            "issued_to": "CN=Microsoft Surface XLFF UEFI 2021 PK Signer,O=Microsoft Corporation,L=Redmond,ST=Washington,C=US",
            "issued_by": "CN=Microsoft Surface XLFF UEFI PK CA 2021,O=Microsoft Corporation,C=US"
        }
    },
    "b97acac0a8c1dfa6dbc85c9b776fdae5f8d58d77": {
        "KEKUpdate": "Microsoft\\KEKUpdate_Microsoft_PK14.bin",
        "Certificate": {
            "serial_number": 138758763623995670959824103658225690,
            "issued_to": "CN=Microsoft Surface XLFF 2 UEFI PK CA 2016,O=Microsoft Corporation,L=Redmond,ST=Washington,C=US",
            "issued_by": "CN=Microsoft Corporation Third Party Marketplace Root,O=Microsoft Corporation,L=Redmond,ST=Washington,C=US"
        }
    },
    "bb50ad1e16bc3ed055e25ea094f8126e8eb50369": {
        "KEKUpdate": "Microsoft\\KEKUpdate_Microsoft_PK15.bin",
        "Certificate": {
            "serial_number": 20385799645024167562680985150554115,
            "issued_to": "CN=Microsoft Surface LFF UEFI 2021 PK Signer,O=Microsoft Corporation,L=Redmond,ST=Washington,C=US",
            "issued_by": "CN=Microsoft Surface LFF UEFI PK CA 2021,O=Microsoft Corporation,C=US"
        }
    },
    "c0d8a5d0e7f59c513e6a51722bc42afddb796200": {
        "KEKUpdate": "Microsoft\\KEKUpdate_Microsoft_PK16.bin",
        "Certificate": {
            "serial_number": 27489543490201252808792244725219333,
            "issued_to": "CN=Microsoft Surface LFF 3 UEFI PK Signer,O=Microsoft Corporation,L=Redmond,ST=Washington,C=US",
            "issued_by": "CN=Microsoft Surface LFF 3 UEFI PK CA 2016,O=Microsoft Corporation,L=Redmond,ST=Washington,C=US"
        }
    },
    "cca21d8378b62868de5fa6c3c02cc714e9d4c739": {
        "KEKUpdate": "Microsoft\\KEKUpdate_Microsoft_PK17.bin",
        "Certificate": {
            "serial_number": 19936100378586297521838942417059843,
            "issued_to": "CN=Microsoft Surface AFF UEFI 2021 PK Signer,O=Microsoft Corporation,L=Redmond,ST=Washington,C=US",
            "issued_by": "CN=Microsoft Surface AFF UEFI PK CA 2021,O=Microsoft Corporation,C=US"
        }
    },
    "ed8e409f2358718db54c62c55ac4bee7d4511d02": {
        "KEKUpdate": "Microsoft\\KEKUpdate_Microsoft_PK18.bin",
        "Certificate": {
            "serial_number": 100283947347333809260890595329572883,
            "issued_to": "CN=Microsoft Surface NFF UEFI PK CA 2015,O=Microsoft Corporation,L=Redmond,ST=Washington,C=US",
            "issued_by": "CN=Microsoft Corporation Third Party Marketplace Root,O=Microsoft Corporation,L=Redmond,ST=Washington,C=US"
        }
    },
    "017439b429ac01514cc62311f5d5779341d57c82": {
        "KEKUpdate": "Mouse Computer Co Ltd\\KEKUpdate_Mouse_Computer_Co_Ltd_PK1.bin",
        "Certificate": {
            "serial_number": 49449873180513960042937927057800771105,
            "issued_to": "CN=BYD Certificate 2019",
            "issued_by": "CN=BYD Certificate 2019"
        }
    },
    "2ca96734e4a5c4056f527f0016c8c65e1224ad26": {
        "KEKUpdate": "MSI\\KEKUpdate_MSI_PK1.bin",
        "Certificate": {
            "serial_number": 187013394040568536456034253772680336446,
            "issued_to": "CN=MSI NB - 2013 PK",
            "issued_by": "CN=MSI NB - 2013 PK"
        }
    },
    "c82b1878468f40413fa308557b10ed78c683345a": {
        "KEKUpdate": "MSI\\KEKUpdate_MSI_PK2.bin",
        "Certificate": {
            "serial_number": 39615654996029588924833043325715778948,
            "issued_to": "CN=MSI NB PK 2022",
            "issued_by": "CN=MSI NB PK 2022"
        }
    },
    "710131e366592696d44cf776fc35ea7112925484": {
        "KEKUpdate": "NEC\\KEKUpdate_NEC_PK1.bin",
        "Certificate": {
            "serial_number": 164697886358148179385461258664658748982,
            "issued_to": "CN=NEC Personal Computers Ltd.",
            "issued_by": "CN=NEC Personal Computers Ltd."
        }
    },
    "85606ab99633a1c0b85201af82ae1e86037b162a": {
        "KEKUpdate": "NEC\\KEKUpdate_NEC_PK2.bin",
        "Certificate": {
            "serial_number": 162454337092115050350159035779563490978,
            "issued_to": "CN=NEC Personal Computers Ltd. PK CA 2023",
            "issued_by": "CN=NEC Personal Computers Ltd. PK CA 2023"
        }
    },
    "0e948a71b16772b478abb70ff905d917dac94309": {
        "KEKUpdate": "NEC\\KEKUpdate_NEC_PK3.bin",
        "Certificate": {
            "serial_number": 147740371239470820786296165135814634635,
            "issued_to": "CN=NEC Corporation Secure Boot PK Key,OU=Infrastructure Technology Services Division,O=NEC Corporation,ST=TOKYO,C=JP",
            "issued_by": "CN=NEC Root CA,OU=Infrastructure Technology Services Division,O=NEC Corporation,ST=TOKYO,C=JP"
        }
    },
    "b09c3df05a1a75886afb9730a8f73116eecdf1bf": {
        "KEKUpdate": "NEC\\KEKUpdate_NEC_PK4.bin",
        "Certificate": {
            "serial_number": 130200636991235799715681616079553164697,
            "issued_to": "CN=NEC Corporation Secure Boot PK Key,OU=IT Platform Division,O=NEC Corporation,ST=TOKYO,C=JP",
            "issued_by": "CN=NEC Corporation,OU=IT Platform Division,O=NEC Corporation,ST=TOKYO,C=JP"
        }
    },
    "185c53d833b03ed63a82ffdb6722a3ba3d37b211": {
        "KEKUpdate": "NEC\\KEKUpdate_NEC_PK5.bin",
        "Certificate": {
            "serial_number": 172310762802429134589285516346935812065,
            "issued_to": "CN=NEC Corporation.",
            "issued_by": "CN=NEC Corporation."
        }
    },
    "9ea97d56eaa9e94d913662bf6985cb11a992c271": {
        "KEKUpdate": "NEC\\KEKUpdate_NEC_PK6.bin",
        "Certificate": {
            "serial_number": 169467796211370673572143223134408125821,
            "issued_to": "CN=PK v1 Key,C=JP,ST=TOKYO,O=NEC Corporation,OU=System Devices Division",
            "issued_by": "CN=PK v1 Key,C=JP,ST=TOKYO,O=NEC Corporation,OU=System Devices Division"
        }
    },
    "f567b2ef4988b7918f23f069d94a7a63a8682473": {
        "KEKUpdate": "NEC\\KEKUpdate_NEC_PK7.bin",
        "Certificate": {
            "serial_number": 36763190301586592621001999106762575496,
            "issued_to": "CN=PK v3 Key,C=JP,ST=TOKYO,O=NEC Corporation,OU=Infrastructure Technology Services Division",
            "issued_by": "CN=PK v3 Key,C=JP,ST=TOKYO,O=NEC Corporation,OU=Infrastructure Technology Services Division"
        }
    },
    "48e19c28f822effd9cb84a2b446455971df2f6d5": {
        "KEKUpdate": "Panasonic\\KEKUpdate_Panasonic_PK1.bin",
        "Certificate": {
            "serial_number": 14170847647425871391,
            "issued_to": "CN=Panasonic Corporation,OU=IT Products Business Unit\\, Business Solutions Business Group,O=Panasonic Corporation,L=Moriguchi,ST=Osaka,C=JP",
            "issued_by": "CN=Panasonic Corporation,OU=IT Products Business Unit\\, Business Solutions Business Group,O=Panasonic Corporation,L=Moriguchi,ST=Osaka,C=JP"
        }
    },
    "c2f2b9c576f99e0c6531c1ae5864bf5f38ef1183": {
        "KEKUpdate": "Panasonic\\KEKUpdate_Panasonic_PK2.bin",
        "Certificate": {
            "serial_number": 146107591055720406144081211233022955373,
            "issued_to": "CN=Panasonic Connect UEFI Platform Key Certificate,O=Panasonic Connect Co.\\, Ltd.,L=Chuo-ku,ST=Tokyo,C=JP",
            "issued_by": "CN=Panasonic Connect Root Certification Authority,O=Panasonic Connect Co.\\, Ltd.,L=Chuo-ku,ST=Tokyo,C=JP"
        }
    },
    "8c568945e5998124f38bc66ababdc074a0a59d10": {
        "KEKUpdate": "Pegatron\\KEKUpdate_Pegatron_PK1.bin",
        "Certificate": {
            "serial_number": 11528403701363298465,
            "issued_to": "CN=JOPLIN",
            "issued_by": "CN=JOPLIN"
        }
    },
    "862b8fc1fba4b72f1136e0b576a2df7b6c64bbd3": {
        "KEKUpdate": "Pegatron\\KEKUpdate_Pegatron_PK2.bin",
        "Certificate": {
            "serial_number": 9352250156006795173,
            "issued_to": "CN=ZZTOP",
            "issued_by": "CN=ZZTOP"
        }
    },
    "90706ed4fb0d3aacb848175e986c5ca037d8b104": {
        "KEKUpdate": "Positivo Tecnologia SA\\KEKUpdate_Positivo_Tecnologia_SA_PK9.bin",
        "Certificate": {
            "serial_number": 181773980315654065997226391390024949453,
            "issued_to": "CN=Positivo Tecnologia SA Secure Boot PK AK",
            "issued_by": "CN=Positivo Tecnologia SA Secure Boot PK AK"
        }
    },
    "f460be12ace22a94d7107b274fcc906fbe44c8e3": {
        "KEKUpdate": "Positivo Tecnologia SA\\KEKUpdate_Positivo_Tecnologia_SA_PK2.bin",
        "Certificate": {
            "serial_number": 145039518621631652098117526142221627296,
            "issued_to": "CN=Positivo Tecnologia SA Secure Boot PK BN",
            "issued_by": "CN=Positivo Tecnologia SA Secure Boot PK BN"
        }
    },
    "c85e2a429122e4b519be5885fbbf8ab2aaf1e458": {
        "KEKUpdate": "Positivo Tecnologia SA\\KEKUpdate_Positivo_Tecnologia_SA_PK3.bin",
        "Certificate": {
            "serial_number": 93752237873742680068757612038030958272,
            "issued_to": "CN=Positivo Tecnologia SA Secure Boot PK ES",
            "issued_by": "CN=Positivo Tecnologia SA Secure Boot PK ES"
        }
    },
    "5dcadc14798f304119120771884fafbf33147e26": {
        "KEKUpdate": "Positivo Tecnologia SA\\KEKUpdate_Positivo_Tecnologia_SA_PK4.bin",
        "Certificate": {
            "serial_number": 323214045085572915143960768697552289510,
            "issued_to": "CN=Positivo Tecnologia SA Secure Boot PK ER",
            "issued_by": "CN=Positivo Tecnologia SA Secure Boot PK ER"
        }
    },
    "c0594870426c12cef176fc95445c7a39527134d5": {
        "KEKUpdate": "Positivo Tecnologia SA\\KEKUpdate_Positivo_Tecnologia_SA_PK5.bin",
        "Certificate": {
            "serial_number": 238408471184330235635176366176851304105,
            "issued_to": "CN=Positivo Tecnologia SA Secure Boot PK HA",
            "issued_by": "CN=Positivo Tecnologia SA Secure Boot PK HA"
        }
    },
    "4722480c21a3bd4e258caa71d382e15a88d7c0de": {
        "KEKUpdate": "Positivo Tecnologia SA\\KEKUpdate_Positivo_Tecnologia_SA_PK6.bin",
        "Certificate": {
            "serial_number": 145565202255152105647868979035699730703,
            "issued_to": "CN=Positivo Tecnologia SA Secure Boot PK I3",
            "issued_by": "CN=Positivo Tecnologia SA Secure Boot PK I3"
        }
    },
    "4cdb0aaf52e5a3b7b1ba0f0ede29f5de0feba5c4": {
        "KEKUpdate": "Positivo Tecnologia SA\\KEKUpdate_Positivo_Tecnologia_SA_PK7.bin",
        "Certificate": {
            "serial_number": 64092886329631760970867590382653031772,
            "issued_to": "CN=Positivo Informatica Secure Boot Root CA",
            "issued_by": "CN=Positivo Informatica Secure Boot Root CA"
        }
    },
    "c59350805533f6f3086cee880ee5827d88665b09": {
        "KEKUpdate": "Positivo Tecnologia SA\\KEKUpdate_Positivo_Tecnologia_SA_PK8.bin",
        "Certificate": {
            "serial_number": 42139561603723522461684834257765216119,
            "issued_to": "CN=Positivo Tecnologia SA Secure Boot PK VG",
            "issued_by": "CN=Positivo Tecnologia SA Secure Boot PK VG"
        }
    },
    "2e0dcdc4396d993318295ebd27608e5aafc2117d": {
        "KEKUpdate": "Razer\\KEKUpdate_Razer_PK1.bin",
        "Certificate": {
            "serial_number": 287390603376216101709121240254206892166,
            "issued_to": "CN=RAZER Certificate",
            "issued_by": "CN=RAZER Certificate"
        }
    },
    "a1bfcf363fb87908679239b2bd9cb632277eecd9": {
        "KEKUpdate": "Samsung Mobile\\KEKUpdate_Samsung_Mobile_PK7.bin",
        "Certificate": {
            "serial_number": 33830293467612427494443698887457806695,
            "issued_to": "CN=Samsung Mobile Experience WOA PK ROOT",
            "issued_by": "CN=Samsung Mobile Experience WOA PK ROOT"
        }
    },
    "93577dcba3a6ddd54bfe9546683d321e8740c1a0": {
        "KEKUpdate": "Samsung Mobile\\KEKUpdate_Samsung_Mobile_PK10.bin",
        "Certificate": {
            "serial_number": 248309829881582559798178316050331251722,
            "issued_to": "CN=Samsung Mobile Production PK",
            "issued_by": "CN=Samsung Mobile Production PK"
        }
    },
    "a67fd2950f340d85b29644ef60dcfead8ac6967a": {
        "KEKUpdate": "Samsung Mobile\\KEKUpdate_Samsung_Mobile_PK2.bin",
        "Certificate": {
            "serial_number": 85876002815697285656780686950762416837,
            "issued_to": "CN=SAMSUNG ELECTRONICS_PK",
            "issued_by": "CN=SAMSUNG ELECTRONICS_Root"
        }
    },
    "e54305c4d2ab7123808c653220ead4316850803e": {
        "KEKUpdate": "Samsung\\KEKUpdate_Samsung_PK18.bin",
        "Certificate": {
            "serial_number": 47105833192630563944686653737112567304,
            "issued_to": "CN=Samsung Mobile Experience NC PK ROOT",
            "issued_by": "CN=Samsung Mobile Experience NC PK ROOT"
        }
    },
    "00206cd6f1df2e2e9eaf9d28d81a2aa671cb95ab": {
        "KEKUpdate": "Supermicro\\KEKUpdate_Supermicro_PK1.bin",
        "Certificate": {
            "serial_number": 79217723376929469935135859806798009477,
            "issued_to": "CN=SUPERMICRO PK CA 2018,O=Super Micro Computer Inc.,L=San Jose,ST=CA,C=USA",
            "issued_by": "CN=SUPERMICRO PK CA 2018,O=Super Micro Computer Inc.,L=San Jose,ST=CA,C=USA"
        }
    },
    "029d01cb5887c2e799b15ee9a360af0ec6e72622": {
        "KEKUpdate": "Techvision\\KEKUpdate_Techvision_PK1.bin",
        "Certificate": {
            "serial_number": 24785641267755405723373252141487004021,
            "issued_to": "CN=Techvision Intelligent Technology Limited",
            "issued_by": "CN=Techvision Intelligent Technology Limited"
        }
    },
    "892e6333fe1f30edeb1c93a16c9e20cc7bfacb3c": {
        "KEKUpdate": "TONGFANG\\KEKUpdate_TONGFANG_PK1.bin",
        "Certificate": {
            "serial_number": 192968911038299844866040636839132251072,
            "issued_to": "CN=UNIWILL Tech UEFI Secure Boot 2019 PK",
            "issued_by": "CN=UNIWILL Tech BIOS 2019 Root CA"
        }
    },
    "d35360be5a518096786fc19df9d18b1aa59fa9da": {
        "KEKUpdate": "TONGFANG\\KEKUpdate_TONGFANG_PK2.bin",
        "Certificate": {
            "serial_number": 228740400652845841164280956155478340444,
            "issued_to": "CN=DO NOT TRUST - Test PK",
            "issued_by": "CN=DO NOT TRUST - Test PK"
        }
    },
    "81d940254998a36c8c1d1312d3b41ffdf88165d9": {
        "KEKUpdate": "TONGFANG\\KEKUpdate_TONGFANG_PK3.bin",
        "Certificate": {
            "serial_number": 233324881950794154925218338658576901994,
            "issued_to": "CN=OEM1 Test Certificate",
            "issued_by": "CN=OEM1 Test Certificate"
        }
    },
    "60d059444e045a0795b636aeffac566a2f294ebe": {
        "KEKUpdate": "Twinhead\\KEKUpdate_Twinhead_PK1.bin",
        "Certificate": {
            "serial_number": 208973097890388618961741973081741984553,
            "issued_to": "CN=Twinhead PK",
            "issued_by": "CN=Twinhead PK"
        }
    },
    "31874602b40e0bf0a3ec56f448117f464ebd325f": {
        "KEKUpdate": "Unicompute\\KEKUpdate_Unicompute_PK3.bin",
        "Certificate": {
            "serial_number": 13751834199651859914,
            "issued_to": "2.5.4.5=U90000A01,CN=UnisCompute Technology Ltd,O=UnisCompute.,L=ZhengZhou,ST=HeNan,C=CN",
            "issued_by": "2.5.4.5=U90000A01,CN=UnisCompute Technology Ltd,O=UnisCompute.,L=ZhengZhou,ST=HeNan,C=CN"
        }
    },
    "b2a64260344d3edbaa33e675b864a88b6be0444c": {
        "KEKUpdate": "Wortmann AG\\KEKUpdate_Wortmann_AG_PK1.bin",
        "Certificate": {
            "serial_number": 125040611437171995262616209517846427463,
            "issued_to": "CN=Oem Secure Boot PK 20231007",
            "issued_by": "CN=Oem Secure Boot PK 20231007"
        }
    },
    "4d902a7a7817493c92e5fbc0aaad36e049835993": {
        "KEKUpdate": "Unicompute\\KEKUpdate_Unicompute_PK4.bin",
        "Certificate": {
            "serial_number": 290383915889385558282387498017087836600,
            "issued_to": "CN=PK,OU=PG,O=VS,ST=CA,C=CN",
            "issued_by": "CN=PK,OU=PG,O=VS,ST=CA,C=CN"
        }
    },
    "1e57c71364bed37b1a4ad2020387e1376b26f1c3": {
        "KEKUpdate": "VAIO\\KEKUpdate_VAIO_PK1.bin",
        "Certificate": {
            "serial_number": 106830312725861439051366249866075557851,
            "issued_to": "CN=VAIO Platform Key,O=VAIO Corporation,L=Azumino-shi,ST=Nagano,C=JP",
            "issued_by": "CN=VAIO Platform Key,O=VAIO Corporation,L=Azumino-shi,ST=Nagano,C=JP"
        }
    },
    "5439db10dc3638787b4029dca206b140b06df1cd": {
        "KEKUpdate": "Wingtech\\KEKUpdate_Wingtech_PK1.bin",
        "Certificate": {
            "serial_number": 262252960987995067523356344879798595002,
            "issued_to": "CN=WTSFlashKey",
            "issued_by": "CN=WTSFlashKey"
        }
    },
    "f3448b7388a778d7f304e9043ee86fc641307d3e": {
        "KEKUpdate": "Wingtech\\KEKUpdate_Wingtech_PK2.bin",
        "Certificate": {
            "serial_number": 322827601682631490622580915534604709479,
            "issued_to": "CN=Wingtech_G2",
            "issued_by": "CN=Wingtech_G2"
        }
    },
    "858ddd089dbb6d9ad970891c284db582f9efff42": {
        "KEKUpdate": "XiaoMi\\KEKUpdate_XiaoMi_PK1.bin",
        "Certificate": {
            "serial_number": 210900066647068688270520565138040083948,
            "issued_to": "CN=TimiTitanCert",
            "issued_by": "CN=TimiTitanCert"
        }
    },
    "627f9b15302866b991293bcfe87ffa77d7f94b91": {
        "KEKUpdate": "XiaoMi\\KEKUpdate_XiaoMi_PK2.bin",
        "Certificate": {
            "serial_number": 67995467804140298728845900043589829957,
            "issued_to": "CN=TimiA7SCert",
            "issued_by": "CN=TimiA7SCert"
        }
    },
    "962b762c14271826218f4f8ccebb87aefa7b47c0": {
        "KEKUpdate": "XiaoMi\\KEKUpdate_XiaoMi_PK3.bin",
        "Certificate": {
            "serial_number": 306701925528171057549439130633802392976,
            "issued_to": "CN=TimiDiabloCert",
            "issued_by": "CN=TimiDiabloCert"
        }
    },
    "904c32882d630b36db44145078a4069dd4e5fd9b": {
        "KEKUpdate": "XiaoMi\\KEKUpdate_XiaoMi_PK4.bin",
        "Certificate": {
            "serial_number": 159527738846366999796249065113442979942,
            "issued_to": "CN=TimiRubyCert",
            "issued_by": "CN=TimiRubyCert"
        }
    },
    "853517a1e36c77f6b95ab58f0e71a397f6d13078": {
        "KEKUpdate": "XiaoMi\\KEKUpdate_XiaoMi_PK5.bin",
        "Certificate": {
            "serial_number": 20986561104665154383452326837070709523,
            "issued_to": "CN=TimiA8Cert",
            "issued_by": "CN=TimiA8Cert"
        }
    },
    "910b2a69e9d04f8700d7a1f2e16230be4cd0bb52": {
        "KEKUpdate": "Zebra\\KEKUpdate_Zebra_PK5.bin",
        "Certificate": {
            "serial_number": 11839455964550501528,
            "issued_to": "CN=ZEBRA Technologies",
            "issued_by": "CN=ZEBRA Technologies"
        }
    }
}<|MERGE_RESOLUTION|>--- conflicted
+++ resolved
@@ -23,7 +23,7 @@
             "issued_by": "CN=Acer Root CA,O=Acer,L=Taipei,ST=TW,C=Taiwan"
         }
     },
-	"9dbdabc291fb598cb61ac0826b3273b37648b9f4": {
+	  "9dbdabc291fb598cb61ac0826b3273b37648b9f4": {
         "KEKUpdate": "Acer\\KEKUpdate_Acer_PK9DBDABC2.bin",
         "Certificate": {
             "serial_number": 12692207746377278411,
@@ -31,8 +31,7 @@
             "issued_by": "OU=RD,O=BIOSTAR Microtech International Corp,L=TAIPEI,S=TAIWAN,C=TW"
         }
     },
-<<<<<<< HEAD
-	"6cd7005bdf38b270649ae6ad19ee46c7b040f8c2": {
+	  "6cd7005bdf38b270649ae6ad19ee46c7b040f8c2": {
         "KEKUpdate": "Acer\\KEKUpdate_Acer_PK6CD7005B.bin",
         "Certificate": {
             "serial_number": 18075579020686801877,
@@ -40,8 +39,6 @@
             "issued_by": "CN=Acer India,OU=HEAD OFFICE,O=Acer India Private Limited,L=BANGALORE,S=KARNATAKA,C=IN"
         }
     },
-=======
->>>>>>> 5ec5560f
     "2f005cebcf48ecc720406c24350113298328f044": {
         "KEKUpdate": "Adlink\\KEKUpdate_Adlink_PK1.bin",
         "Certificate": {
